--- conflicted
+++ resolved
@@ -69,7 +69,6 @@
 
 const dnsPrefix = "enrtree://AKA3AM6LPBYEUDMVNU3BSVQJ5AD45Y7YPOHJLEF6W26QOE4VTUDPE@"
 
-<<<<<<< HEAD
 // These DNS names provide bootstrap connectivity for public testnets and the mainnet.
 // See https://github.com/ethereum/discv4-dns-lists for more information.
 var MainnetKnownDNSNetwork = dnsPrefix + "all.mainnet.ethdisco.net"
@@ -78,25 +77,4 @@
 var GoerliKnownDNSNetwork  = dnsPrefix + "all.goerli.ethdisco.net"
 var ClassicKnownDNSNetwork = "enrtree://AJE62Q4DUX4QMMXEHCSSCSC65TDHZYSMONSD64P3WULVLSF6MRQ3K@all.classic.blockd.info"
 var MordorKnownDNSNetwork  = "enrtree://AJE62Q4DUX4QMMXEHCSSCSC65TDHZYSMONSD64P3WULVLSF6MRQ3K@all.mordor.blockd.info"
-var KottiKnownDNSNetwork   = "enrtree://AJE62Q4DUX4QMMXEHCSSCSC65TDHZYSMONSD64P3WULVLSF6MRQ3K@all.kotti.blockd.info"
-=======
-// KnownDNSNetwork returns the address of a public DNS-based node list for the given
-// genesis hash and protocol. See https://github.com/ethereum/discv4-dns-lists for more
-// information.
-func KnownDNSNetwork(genesis common.Hash, protocol string) string {
-	var net string
-	switch genesis {
-	case MainnetGenesisHash:
-		net = "mainnet"
-	case RopstenGenesisHash:
-		net = "ropsten"
-	case RinkebyGenesisHash:
-		net = "rinkeby"
-	case GoerliGenesisHash:
-		net = "goerli"
-	default:
-		return ""
-	}
-	return dnsPrefix + protocol + "." + net + ".ethdisco.net"
-}
->>>>>>> 0f77f34b
+var KottiKnownDNSNetwork   = "enrtree://AJE62Q4DUX4QMMXEHCSSCSC65TDHZYSMONSD64P3WULVLSF6MRQ3K@all.kotti.blockd.info"