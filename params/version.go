--- conflicted
+++ resolved
@@ -21,18 +21,11 @@
 )
 
 const (
-<<<<<<< HEAD
 	VersionMajor = 1          // Major version component of the current release
 	VersionMinor = 9          // Minor version component of the current release
-	VersionPatch = 17         // Patch version component of the current release
+	VersionPatch = 18         // Patch version component of the current release
 	VersionMeta  = "stable"   // Version metadata to append to the version string
 	VersionName  = "MultiGeth"
-=======
-	VersionMajor = 1        // Major version component of the current release
-	VersionMinor = 9        // Minor version component of the current release
-	VersionPatch = 18       // Patch version component of the current release
-	VersionMeta  = "stable" // Version metadata to append to the version string
->>>>>>> f5382591
 )
 
 // Version holds the textual version string.
