--- conflicted
+++ resolved
@@ -21,18 +21,11 @@
 )
 
 const (
-<<<<<<< HEAD
 	VersionMajor = 1          // Major version component of the current release
 	VersionMinor = 9          // Minor version component of the current release
-	VersionPatch = 16         // Patch version component of the current release
-	VersionMeta  = "stable"   // Version metadata to append to the version string
+	VersionPatch = 17         // Patch version component of the current release
+	VersionMeta  = "unstable" // Version metadata to append to the version string
 	VersionName  = "MultiGeth"
-=======
-	VersionMajor = 1        // Major version component of the current release
-	VersionMinor = 9        // Minor version component of the current release
-	VersionPatch = 15       // Patch version component of the current release
-	VersionMeta  = "stable" // Version metadata to append to the version string
->>>>>>> 0f77f34b
 )
 
 // Version holds the textual version string.
