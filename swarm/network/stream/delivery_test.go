// Copyright 2018 The go-ethereum Authors
// This file is part of the go-ethereum library.
//
// The go-ethereum library is free software: you can redistribute it and/or modify
// it under the terms of the GNU Lesser General Public License as published by
// the Free Software Foundation, either version 3 of the License, or
// (at your option) any later version.
//
// The go-ethereum library is distributed in the hope that it will be useful,
// but WITHOUT ANY WARRANTY; without even the implied warranty of
// MERCHANTABILITY or FITNESS FOR A PARTICULAR PURPOSE. See the
// GNU Lesser General Public License for more details.
//
// You should have received a copy of the GNU Lesser General Public License
// along with the go-ethereum library. If not, see <http://www.gnu.org/licenses/>.

package stream

import (
	"bytes"
	"context"
	"errors"
	"fmt"
	"sync"
	"testing"
	"time"

	"github.com/ethereum/go-ethereum/node"
	"github.com/ethereum/go-ethereum/p2p"
	"github.com/ethereum/go-ethereum/p2p/enode"
	"github.com/ethereum/go-ethereum/p2p/protocols"
	"github.com/ethereum/go-ethereum/p2p/simulations/adapters"
	p2ptest "github.com/ethereum/go-ethereum/p2p/testing"
	"github.com/ethereum/go-ethereum/swarm/log"
	"github.com/ethereum/go-ethereum/swarm/network"
	pq "github.com/ethereum/go-ethereum/swarm/network/priorityqueue"
	"github.com/ethereum/go-ethereum/swarm/network/simulation"
	"github.com/ethereum/go-ethereum/swarm/state"
	"github.com/ethereum/go-ethereum/swarm/storage"
	"github.com/ethereum/go-ethereum/swarm/testutil"
)

//Tests initializing a retrieve request
func TestStreamerRetrieveRequest(t *testing.T) {
	regOpts := &RegistryOptions{
		Retrieval: RetrievalClientOnly,
		Syncing:   SyncingDisabled,
	}
	tester, streamer, _, teardown, err := newStreamerTester(regOpts)
<<<<<<< HEAD
	defer teardown()
=======
>>>>>>> c9427004
	if err != nil {
		t.Fatal(err)
	}
	defer teardown()

	node := tester.Nodes[0]

	ctx := context.Background()
	req := network.NewRequest(
		storage.Address(hash0[:]),
		true,
		&sync.Map{},
	)
	streamer.delivery.RequestFromPeers(ctx, req)

	stream := NewStream(swarmChunkServerStreamName, "", true)

	err = tester.TestExchanges(p2ptest.Exchange{
		Label: "RetrieveRequestMsg",
		Expects: []p2ptest.Expect{
			{ //start expecting a subscription for RETRIEVE_REQUEST due to `RetrievalClientOnly`
				Code: 4,
				Msg: &SubscribeMsg{
					Stream:   stream,
					History:  nil,
					Priority: Top,
				},
				Peer: node.ID(),
			},
			{ //expect a retrieve request message for the given hash
				Code: 5,
				Msg: &RetrieveRequestMsg{
					Addr:      hash0[:],
					SkipCheck: true,
				},
				Peer: node.ID(),
			},
		},
	})

	if err != nil {
		t.Fatalf("Expected no error, got %v", err)
	}
}

//Test requesting a chunk from a peer then issuing a "empty" OfferedHashesMsg (no hashes available yet)
//Should time out as the peer does not have the chunk (no syncing happened previously)
func TestStreamerUpstreamRetrieveRequestMsgExchangeWithoutStore(t *testing.T) {
	tester, streamer, _, teardown, err := newStreamerTester(&RegistryOptions{
		Retrieval: RetrievalEnabled,
		Syncing:   SyncingDisabled, //do no syncing
	})
	if err != nil {
		t.Fatal(err)
	}
	defer teardown()

	node := tester.Nodes[0]

	chunk := storage.NewChunk(storage.Address(hash0[:]), nil)

	peer := streamer.getPeer(node.ID())

	stream := NewStream(swarmChunkServerStreamName, "", true)
	//simulate pre-subscription to RETRIEVE_REQUEST stream on peer
	peer.handleSubscribeMsg(context.TODO(), &SubscribeMsg{
		Stream:   stream,
		History:  nil,
		Priority: Top,
	})

	//test the exchange
	err = tester.TestExchanges(p2ptest.Exchange{
		Expects: []p2ptest.Expect{
			{ //first expect a subscription to the RETRIEVE_REQUEST stream
				Code: 4,
				Msg: &SubscribeMsg{
					Stream:   stream,
					History:  nil,
					Priority: Top,
				},
				Peer: node.ID(),
			},
		},
	}, p2ptest.Exchange{
		Label: "RetrieveRequestMsg",
		Triggers: []p2ptest.Trigger{
			{ //then the actual RETRIEVE_REQUEST....
				Code: 5,
				Msg: &RetrieveRequestMsg{
					Addr: chunk.Address()[:],
				},
				Peer: node.ID(),
			},
		},
		Expects: []p2ptest.Expect{
			{ //to which the peer responds with offered hashes
				Code: 1,
				Msg: &OfferedHashesMsg{
					HandoverProof: nil,
					Hashes:        nil,
					From:          0,
					To:            0,
				},
				Peer: node.ID(),
			},
		},
	})

	//should fail with a timeout as the peer we are requesting
	//the chunk from does not have the chunk
	expectedError := `exchange #1 "RetrieveRequestMsg": timed out`
	if err == nil || err.Error() != expectedError {
		t.Fatalf("Expected error %v, got %v", expectedError, err)
	}
}

// upstream request server receives a retrieve Request and responds with
// offered hashes or delivery if skipHash is set to true
func TestStreamerUpstreamRetrieveRequestMsgExchange(t *testing.T) {
	tester, streamer, localStore, teardown, err := newStreamerTester(&RegistryOptions{
		Retrieval: RetrievalEnabled,
		Syncing:   SyncingDisabled,
	})
	if err != nil {
		t.Fatal(err)
	}
	defer teardown()

	node := tester.Nodes[0]

	peer := streamer.getPeer(node.ID())

	stream := NewStream(swarmChunkServerStreamName, "", true)

	peer.handleSubscribeMsg(context.TODO(), &SubscribeMsg{
		Stream:   stream,
		History:  nil,
		Priority: Top,
	})

	hash := storage.Address(hash0[:])
	chunk := storage.NewChunk(hash, hash)
	err = localStore.Put(context.TODO(), chunk)
	if err != nil {
		t.Fatalf("Expected no err got %v", err)
	}

	err = tester.TestExchanges(p2ptest.Exchange{
		Expects: []p2ptest.Expect{
			{
				Code: 4,
				Msg: &SubscribeMsg{
					Stream:   stream,
					History:  nil,
					Priority: Top,
				},
				Peer: node.ID(),
			},
		},
	}, p2ptest.Exchange{
		Label: "RetrieveRequestMsg",
		Triggers: []p2ptest.Trigger{
			{
				Code: 5,
				Msg: &RetrieveRequestMsg{
					Addr: hash,
				},
				Peer: node.ID(),
			},
		},
		Expects: []p2ptest.Expect{
			{
				Code: 1,
				Msg: &OfferedHashesMsg{
					HandoverProof: &HandoverProof{
						Handover: &Handover{},
					},
					Hashes: hash,
					From:   0,
					// TODO: why is this 32???
					To:     32,
					Stream: stream,
				},
				Peer: node.ID(),
			},
		},
	})

	if err != nil {
		t.Fatal(err)
	}

	hash = storage.Address(hash1[:])
	chunk = storage.NewChunk(hash, hash1[:])
	err = localStore.Put(context.TODO(), chunk)
	if err != nil {
		t.Fatalf("Expected no err got %v", err)
	}

	err = tester.TestExchanges(p2ptest.Exchange{
		Label: "RetrieveRequestMsg",
		Triggers: []p2ptest.Trigger{
			{
				Code: 5,
				Msg: &RetrieveRequestMsg{
					Addr:      hash,
					SkipCheck: true,
				},
				Peer: node.ID(),
			},
		},
		Expects: []p2ptest.Expect{
			{
				Code: 6,
				Msg: &ChunkDeliveryMsg{
					Addr:  hash,
					SData: hash,
				},
				Peer: node.ID(),
			},
		},
	})

	if err != nil {
		t.Fatal(err)
	}
}

// if there is one peer in the Kademlia, RequestFromPeers should return it
func TestRequestFromPeers(t *testing.T) {
	dummyPeerID := enode.HexID("3431c3939e1ee2a6345e976a8234f9870152d64879f30bc272a074f6859e75e8")

	addr := network.RandomAddr()
	to := network.NewKademlia(addr.OAddr, network.NewKadParams())
	delivery := NewDelivery(to, nil)
	protocolsPeer := protocols.NewPeer(p2p.NewPeer(dummyPeerID, "dummy", nil), nil, nil)
	peer := network.NewPeer(&network.BzzPeer{
		BzzAddr:   network.RandomAddr(),
		LightNode: false,
		Peer:      protocolsPeer,
	}, to)
	to.On(peer)
	r := NewRegistry(addr.ID(), delivery, nil, nil, nil, nil)

	// an empty priorityQueue has to be created to prevent a goroutine being called after the test has finished
	sp := &Peer{
		Peer:     protocolsPeer,
		pq:       pq.New(int(PriorityQueue), PriorityQueueCap),
		streamer: r,
	}
	r.setPeer(sp)
	req := network.NewRequest(
		storage.Address(hash0[:]),
		true,
		&sync.Map{},
	)
	ctx := context.Background()
	id, _, err := delivery.RequestFromPeers(ctx, req)

	if err != nil {
		t.Fatal(err)
	}
	if *id != dummyPeerID {
		t.Fatalf("Expected an id, got %v", id)
	}
}

// RequestFromPeers should not return light nodes
func TestRequestFromPeersWithLightNode(t *testing.T) {
	dummyPeerID := enode.HexID("3431c3939e1ee2a6345e976a8234f9870152d64879f30bc272a074f6859e75e8")

	addr := network.RandomAddr()
	to := network.NewKademlia(addr.OAddr, network.NewKadParams())
	delivery := NewDelivery(to, nil)

	protocolsPeer := protocols.NewPeer(p2p.NewPeer(dummyPeerID, "dummy", nil), nil, nil)
	// setting up a lightnode
	peer := network.NewPeer(&network.BzzPeer{
		BzzAddr:   network.RandomAddr(),
		LightNode: true,
		Peer:      protocolsPeer,
	}, to)
	to.On(peer)
	r := NewRegistry(addr.ID(), delivery, nil, nil, nil, nil)
	// an empty priorityQueue has to be created to prevent a goroutine being called after the test has finished
	sp := &Peer{
		Peer:     protocolsPeer,
		pq:       pq.New(int(PriorityQueue), PriorityQueueCap),
		streamer: r,
	}
	r.setPeer(sp)

	req := network.NewRequest(
		storage.Address(hash0[:]),
		true,
		&sync.Map{},
	)

	ctx := context.Background()
	// making a request which should return with "no peer found"
	_, _, err := delivery.RequestFromPeers(ctx, req)

	expectedError := "no peer found"
	if err.Error() != expectedError {
		t.Fatalf("expected '%v', got %v", expectedError, err)
	}
}

func TestStreamerDownstreamChunkDeliveryMsgExchange(t *testing.T) {
	tester, streamer, localStore, teardown, err := newStreamerTester(&RegistryOptions{
		Retrieval: RetrievalDisabled,
		Syncing:   SyncingDisabled,
	})
	if err != nil {
		t.Fatal(err)
	}
	defer teardown()

	streamer.RegisterClientFunc("foo", func(p *Peer, t string, live bool) (Client, error) {
		return &testClient{
			t: t,
		}, nil
	})

	node := tester.Nodes[0]

	//subscribe to custom stream
	stream := NewStream("foo", "", true)
	err = streamer.Subscribe(node.ID(), stream, NewRange(5, 8), Top)
	if err != nil {
		t.Fatalf("Expected no error, got %v", err)
	}

	chunkKey := hash0[:]
	chunkData := hash1[:]

	err = tester.TestExchanges(p2ptest.Exchange{
		Label: "Subscribe message",
		Expects: []p2ptest.Expect{
			{ //first expect subscription to the custom stream...
				Code: 4,
				Msg: &SubscribeMsg{
					Stream:   stream,
					History:  NewRange(5, 8),
					Priority: Top,
				},
				Peer: node.ID(),
			},
		},
	},
		p2ptest.Exchange{
			Label: "ChunkDelivery message",
			Triggers: []p2ptest.Trigger{
				{ //...then trigger a chunk delivery for the given chunk from peer in order for
					//local node to get the chunk delivered
					Code: 6,
					Msg: &ChunkDeliveryMsg{
						Addr:  chunkKey,
						SData: chunkData,
					},
					Peer: node.ID(),
				},
			},
		})

	if err != nil {
		t.Fatalf("Expected no error, got %v", err)
	}
	ctx, cancel := context.WithTimeout(context.Background(), 2*time.Second)
	defer cancel()

	// wait for the chunk to get stored
	storedChunk, err := localStore.Get(ctx, chunkKey)
	for err != nil {
		select {
		case <-ctx.Done():
			t.Fatalf("Chunk is not in localstore after timeout, err: %v", err)
		default:
		}
		storedChunk, err = localStore.Get(ctx, chunkKey)
		time.Sleep(50 * time.Millisecond)
	}

	if err != nil {
		t.Fatalf("Expected no error, got %v", err)
	}

	if !bytes.Equal(storedChunk.Data(), chunkData) {
		t.Fatal("Retrieved chunk has different data than original")
	}

}

func TestDeliveryFromNodes(t *testing.T) {
	testDeliveryFromNodes(t, 2, dataChunkCount, true)
	testDeliveryFromNodes(t, 2, dataChunkCount, false)
	testDeliveryFromNodes(t, 4, dataChunkCount, true)
	testDeliveryFromNodes(t, 4, dataChunkCount, false)
	testDeliveryFromNodes(t, 8, dataChunkCount, true)
	testDeliveryFromNodes(t, 8, dataChunkCount, false)
	testDeliveryFromNodes(t, 16, dataChunkCount, true)
	testDeliveryFromNodes(t, 16, dataChunkCount, false)
}

func testDeliveryFromNodes(t *testing.T, nodes, chunkCount int, skipCheck bool) {
<<<<<<< HEAD
	sim := simulation.New(map[string]simulation.ServiceFunc{
		"streamer": func(ctx *adapters.ServiceContext, bucket *sync.Map) (s node.Service, cleanup func(), err error) {
			addr, netStore, delivery, clean, err := newNetStoreAndDelivery(ctx, bucket)
			if err != nil {
				return nil, nil, err
			}

			r := NewRegistry(addr.ID(), delivery, netStore, state.NewInmemoryStore(), &RegistryOptions{
				SkipCheck: skipCheck,
				Syncing:   SyncingDisabled,
				Retrieval: RetrievalEnabled,
			}, nil)
			bucket.Store(bucketKeyRegistry, r)

			cleanup = func() {
				r.Close()
				clean()
			}

			return r, cleanup, nil
		},
	})
	defer sim.Close()
=======
	t.Helper()
	t.Run(fmt.Sprintf("testDeliveryFromNodes_%d_%d_skipCheck_%t", nodes, chunkCount, skipCheck), func(t *testing.T) {
		sim := simulation.New(map[string]simulation.ServiceFunc{
			"streamer": func(ctx *adapters.ServiceContext, bucket *sync.Map) (s node.Service, cleanup func(), err error) {
				addr, netStore, delivery, clean, err := newNetStoreAndDelivery(ctx, bucket)
				if err != nil {
					return nil, nil, err
				}

				r := NewRegistry(addr.ID(), delivery, netStore, state.NewInmemoryStore(), &RegistryOptions{
					SkipCheck: skipCheck,
					Syncing:   SyncingDisabled,
					Retrieval: RetrievalEnabled,
				}, nil)
				bucket.Store(bucketKeyRegistry, r)

				cleanup = func() {
					r.Close()
					clean()
				}
>>>>>>> c9427004

				return r, cleanup, nil
			},
		})
		defer sim.Close()

		log.Info("Adding nodes to simulation")
		_, err := sim.AddNodesAndConnectChain(nodes)
		if err != nil {
			t.Fatal(err)
		}

		log.Info("Starting simulation")
		ctx, cancel := context.WithCancel(context.Background())
		defer cancel()
		result := sim.Run(ctx, func(ctx context.Context, sim *simulation.Simulation) (err error) {
			nodeIDs := sim.UpNodeIDs()
			//determine the pivot node to be the first node of the simulation
			pivot := nodeIDs[0]

			//distribute chunks of a random file into Stores of nodes 1 to nodes
			//we will do this by creating a file store with an underlying round-robin store:
			//the file store will create a hash for the uploaded file, but every chunk will be
			//distributed to different nodes via round-robin scheduling
			log.Debug("Writing file to round-robin file store")
			//to do this, we create an array for chunkstores (length minus one, the pivot node)
			stores := make([]storage.ChunkStore, len(nodeIDs)-1)
			//we then need to get all stores from the sim....
			lStores := sim.NodesItems(bucketKeyStore)
			i := 0
			//...iterate the buckets...
			for id, bucketVal := range lStores {
				//...and remove the one which is the pivot node
				if id == pivot {
					continue
				}
				//the other ones are added to the array...
				stores[i] = bucketVal.(storage.ChunkStore)
				i++
			}
			//...which then gets passed to the round-robin file store
			roundRobinFileStore := storage.NewFileStore(newRoundRobinStore(stores...), storage.NewFileStoreParams())
			//now we can actually upload a (random) file to the round-robin store
			size := chunkCount * chunkSize
			log.Debug("Storing data to file store")
			fileHash, wait, err := roundRobinFileStore.Store(ctx, testutil.RandomReader(1, size), int64(size), false)
			// wait until all chunks stored
			if err != nil {
				return err
			}
			err = wait(ctx)
			if err != nil {
				return err
			}

			log.Debug("Waiting for kademlia")
			// TODO this does not seem to be correct usage of the function, as the simulation may have no kademlias
			if _, err := sim.WaitTillHealthy(ctx); err != nil {
				return err
			}

			//get the pivot node's filestore
			item, ok := sim.NodeItem(pivot, bucketKeyFileStore)
			if !ok {
				return fmt.Errorf("No filestore")
			}
			pivotFileStore := item.(*storage.FileStore)
			log.Debug("Starting retrieval routine")
			retErrC := make(chan error)
			go func() {
				// start the retrieval on the pivot node - this will spawn retrieve requests for missing chunks
				// we must wait for the peer connections to have started before requesting
				n, err := readAll(pivotFileStore, fileHash)
				log.Info(fmt.Sprintf("retrieved %v", fileHash), "read", n, "err", err)
				retErrC <- err
			}()

			disconnected := watchDisconnections(ctx, sim)
			defer func() {
				if err != nil && disconnected.bool() {
					err = errors.New("disconnect events received")
				}
			}()

			//finally check that the pivot node gets all chunks via the root hash
			log.Debug("Check retrieval")
			success := true
			var total int64
			total, err = readAll(pivotFileStore, fileHash)
			if err != nil {
				return err
			}
			log.Info(fmt.Sprintf("check if %08x is available locally: number of bytes read %v/%v (error: %v)", fileHash, total, size, err))
			if err != nil || total != int64(size) {
				success = false
			}

			if !success {
				return fmt.Errorf("Test failed, chunks not available on all nodes")
			}
			if err := <-retErrC; err != nil {
				return fmt.Errorf("requesting chunks: %v", err)
			}
			log.Debug("Test terminated successfully")
			return nil
		})
		if result.Error != nil {
			t.Fatal(result.Error)
		}
	})
}

func BenchmarkDeliveryFromNodesWithoutCheck(b *testing.B) {
	for chunks := 32; chunks <= 128; chunks *= 2 {
		for i := 2; i < 32; i *= 2 {
			b.Run(
				fmt.Sprintf("nodes=%v,chunks=%v", i, chunks),
				func(b *testing.B) {
					benchmarkDeliveryFromNodes(b, i, chunks, true)
				},
			)
		}
	}
}

func BenchmarkDeliveryFromNodesWithCheck(b *testing.B) {
	for chunks := 32; chunks <= 128; chunks *= 2 {
		for i := 2; i < 32; i *= 2 {
			b.Run(
				fmt.Sprintf("nodes=%v,chunks=%v", i, chunks),
				func(b *testing.B) {
					benchmarkDeliveryFromNodes(b, i, chunks, false)
				},
			)
		}
	}
}

func benchmarkDeliveryFromNodes(b *testing.B, nodes, chunkCount int, skipCheck bool) {
	sim := simulation.New(map[string]simulation.ServiceFunc{
		"streamer": func(ctx *adapters.ServiceContext, bucket *sync.Map) (s node.Service, cleanup func(), err error) {
			addr, netStore, delivery, clean, err := newNetStoreAndDelivery(ctx, bucket)
			if err != nil {
				return nil, nil, err
			}

			r := NewRegistry(addr.ID(), delivery, netStore, state.NewInmemoryStore(), &RegistryOptions{
				SkipCheck:       skipCheck,
				Syncing:         SyncingDisabled,
				Retrieval:       RetrievalDisabled,
				SyncUpdateDelay: 0,
			}, nil)
			bucket.Store(bucketKeyRegistry, r)

			cleanup = func() {
				r.Close()
				clean()
			}

			return r, cleanup, nil
		},
	})
	defer sim.Close()

	log.Info("Initializing test config")
	_, err := sim.AddNodesAndConnectChain(nodes)
	if err != nil {
		b.Fatal(err)
	}

	ctx, cancel := context.WithCancel(context.Background())
	defer cancel()
	result := sim.Run(ctx, func(ctx context.Context, sim *simulation.Simulation) (err error) {
		nodeIDs := sim.UpNodeIDs()
		node := nodeIDs[len(nodeIDs)-1]

		item, ok := sim.NodeItem(node, bucketKeyFileStore)
		if !ok {
			return errors.New("No filestore")
		}
		remoteFileStore := item.(*storage.FileStore)

		pivotNode := nodeIDs[0]
		item, ok = sim.NodeItem(pivotNode, bucketKeyNetStore)
		if !ok {
			return errors.New("No filestore")
		}
		netStore := item.(*storage.NetStore)

		if _, err := sim.WaitTillHealthy(ctx); err != nil {
			return err
		}

		disconnected := watchDisconnections(ctx, sim)
		defer func() {
			if err != nil && disconnected.bool() {
				err = errors.New("disconnect events received")
			}
		}()
		// benchmark loop
		b.ResetTimer()
		b.StopTimer()
	Loop:
		for i := 0; i < b.N; i++ {
			// uploading chunkCount random chunks to the last node
			hashes := make([]storage.Address, chunkCount)
			for i := 0; i < chunkCount; i++ {
				// create actual size real chunks
				ctx := context.TODO()
				hash, wait, err := remoteFileStore.Store(ctx, testutil.RandomReader(i, chunkSize), int64(chunkSize), false)
				if err != nil {
					return fmt.Errorf("store: %v", err)
				}
				// wait until all chunks stored
				err = wait(ctx)
				if err != nil {
					return fmt.Errorf("wait store: %v", err)
				}
				// collect the hashes
				hashes[i] = hash
			}
			// now benchmark the actual retrieval
			// netstore.Get is called for each hash in a go routine and errors are collected
			b.StartTimer()
			errs := make(chan error)
			for _, hash := range hashes {
				go func(h storage.Address) {
					_, err := netStore.Get(ctx, h)
					log.Warn("test check netstore get", "hash", h, "err", err)
					errs <- err
				}(hash)
			}
			// count and report retrieval errors
			// if there are misses then chunk timeout is too low for the distance and volume (?)
			var total, misses int
			for err := range errs {
				if err != nil {
					log.Warn(err.Error())
					misses++
				}
				total++
				if total == chunkCount {
					break
				}
			}
			b.StopTimer()

			if misses > 0 {
				err = fmt.Errorf("%v chunk not found out of %v", misses, total)
				break Loop
			}
		}
		return err
	})
	if result.Error != nil {
		b.Fatal(result.Error)
	}

}<|MERGE_RESOLUTION|>--- conflicted
+++ resolved
@@ -47,10 +47,6 @@
 		Syncing:   SyncingDisabled,
 	}
 	tester, streamer, _, teardown, err := newStreamerTester(regOpts)
-<<<<<<< HEAD
-	defer teardown()
-=======
->>>>>>> c9427004
 	if err != nil {
 		t.Fatal(err)
 	}
@@ -457,31 +453,6 @@
 }
 
 func testDeliveryFromNodes(t *testing.T, nodes, chunkCount int, skipCheck bool) {
-<<<<<<< HEAD
-	sim := simulation.New(map[string]simulation.ServiceFunc{
-		"streamer": func(ctx *adapters.ServiceContext, bucket *sync.Map) (s node.Service, cleanup func(), err error) {
-			addr, netStore, delivery, clean, err := newNetStoreAndDelivery(ctx, bucket)
-			if err != nil {
-				return nil, nil, err
-			}
-
-			r := NewRegistry(addr.ID(), delivery, netStore, state.NewInmemoryStore(), &RegistryOptions{
-				SkipCheck: skipCheck,
-				Syncing:   SyncingDisabled,
-				Retrieval: RetrievalEnabled,
-			}, nil)
-			bucket.Store(bucketKeyRegistry, r)
-
-			cleanup = func() {
-				r.Close()
-				clean()
-			}
-
-			return r, cleanup, nil
-		},
-	})
-	defer sim.Close()
-=======
 	t.Helper()
 	t.Run(fmt.Sprintf("testDeliveryFromNodes_%d_%d_skipCheck_%t", nodes, chunkCount, skipCheck), func(t *testing.T) {
 		sim := simulation.New(map[string]simulation.ServiceFunc{
@@ -502,7 +473,6 @@
 					r.Close()
 					clean()
 				}
->>>>>>> c9427004
 
 				return r, cleanup, nil
 			},
