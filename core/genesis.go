// Copyright 2014 The go-ethereum Authors
// This file is part of the go-ethereum library.
//
// The go-ethereum library is free software: you can redistribute it and/or modify
// it under the terms of the GNU Lesser General Public License as published by
// the Free Software Foundation, either version 3 of the License, or
// (at your option) any later version.
//
// The go-ethereum library is distributed in the hope that it will be useful,
// but WITHOUT ANY WARRANTY; without even the implied warranty of
// MERCHANTABILITY or FITNESS FOR A PARTICULAR PURPOSE. See the
// GNU Lesser General Public License for more details.
//
// You should have received a copy of the GNU Lesser General Public License
// along with the go-ethereum library. If not, see <http://www.gnu.org/licenses/>.

package core

import (
	"bytes"
	"encoding/hex"
	"encoding/json"
	"errors"
	"fmt"
	"math/big"
	"strings"

	"github.com/ethereum/go-ethereum/common"
	"github.com/ethereum/go-ethereum/common/hexutil"
	"github.com/ethereum/go-ethereum/common/math"
	"github.com/ethereum/go-ethereum/core/rawdb"
	"github.com/ethereum/go-ethereum/core/state"
	"github.com/ethereum/go-ethereum/core/types"
	"github.com/ethereum/go-ethereum/ethdb"
	"github.com/ethereum/go-ethereum/log"
	"github.com/ethereum/go-ethereum/params"
	"github.com/ethereum/go-ethereum/rlp"
)

//go:generate gencodec -type Genesis -field-override genesisSpecMarshaling -out gen_genesis.go
//go:generate gencodec -type GenesisAccount -field-override genesisAccountMarshaling -out gen_genesis_account.go

var errGenesisNoConfig = errors.New("genesis has no chain configuration")

// Genesis specifies the header fields, state of a genesis block. It also defines hard
// fork switch-over blocks through the chain configuration.
type Genesis struct {
	Config     *params.ChainConfig `json:"config"`
	Nonce      uint64              `json:"nonce"`
	Timestamp  uint64              `json:"timestamp"`
	ExtraData  []byte              `json:"extraData"`
	GasLimit   uint64              `json:"gasLimit"   gencodec:"required"`
	Difficulty *big.Int            `json:"difficulty" gencodec:"required"`
	Mixhash    common.Hash         `json:"mixHash"`
	Coinbase   common.Address      `json:"coinbase"`
	Alloc      GenesisAlloc        `json:"alloc"      gencodec:"required"`

	// These fields are used for consensus tests. Please don't use them
	// in actual genesis blocks.
	Number     uint64      `json:"number"`
	GasUsed    uint64      `json:"gasUsed"`
	ParentHash common.Hash `json:"parentHash"`
}

// GenesisAlloc specifies the initial state that is part of the genesis block.
type GenesisAlloc map[common.Address]GenesisAccount

func (ga *GenesisAlloc) UnmarshalJSON(data []byte) error {
	m := make(map[common.UnprefixedAddress]GenesisAccount)
	if err := json.Unmarshal(data, &m); err != nil {
		return err
	}
	*ga = make(GenesisAlloc)
	for addr, a := range m {
		(*ga)[common.Address(addr)] = a
	}
	return nil
}

// GenesisAccount is an account in the state of the genesis block.
type GenesisAccount struct {
	Code       []byte                      `json:"code,omitempty"`
	Storage    map[common.Hash]common.Hash `json:"storage,omitempty"`
	Balance    *big.Int                    `json:"balance" gencodec:"required"`
	Nonce      uint64                      `json:"nonce,omitempty"`
	PrivateKey []byte                      `json:"secretKey,omitempty"` // for tests
}

// field type overrides for gencodec
type genesisSpecMarshaling struct {
	Nonce      math.HexOrDecimal64
	Timestamp  math.HexOrDecimal64
	ExtraData  hexutil.Bytes
	GasLimit   math.HexOrDecimal64
	GasUsed    math.HexOrDecimal64
	Number     math.HexOrDecimal64
	Difficulty *math.HexOrDecimal256
	Alloc      map[common.UnprefixedAddress]GenesisAccount
}

type genesisAccountMarshaling struct {
	Code       hexutil.Bytes
	Balance    *math.HexOrDecimal256
	Nonce      math.HexOrDecimal64
	Storage    map[storageJSON]storageJSON
	PrivateKey hexutil.Bytes
}

// storageJSON represents a 256 bit byte array, but allows less than 256 bits when
// unmarshaling from hex.
type storageJSON common.Hash

func (h *storageJSON) UnmarshalText(text []byte) error {
	text = bytes.TrimPrefix(text, []byte("0x"))
	if len(text) > 64 {
		return fmt.Errorf("too many hex characters in storage key/value %q", text)
	}
	offset := len(h) - len(text)/2 // pad on the left
	if _, err := hex.Decode(h[offset:], text); err != nil {
		fmt.Println(err)
		return fmt.Errorf("invalid hex storage key/value %q", text)
	}
	return nil
}

func (h storageJSON) MarshalText() ([]byte, error) {
	return hexutil.Bytes(h[:]).MarshalText()
}

// GenesisMismatchError is raised when trying to overwrite an existing
// genesis block with an incompatible one.
type GenesisMismatchError struct {
	Stored, New common.Hash
}

func (e *GenesisMismatchError) Error() string {
	return fmt.Sprintf("database already contains an incompatible genesis block (have %x, new %x)", e.Stored[:8], e.New[:8])
}

// SetupGenesisBlock writes or updates the genesis block in db.
// The block that will be used is:
//
//                          genesis == nil       genesis != nil
//                       +------------------------------------------
//     db has no genesis |  main-net default  |  genesis
//     db has genesis    |  from DB           |  genesis (if compatible)
//
// The stored chain configuration will be updated if it is compatible (i.e. does not
// specify a fork block below the local head block). In case of a conflict, the
// error is a *params.ConfigCompatError and the new, unwritten config is returned.
//
// The returned chain configuration is never nil.
func SetupGenesisBlock(db ethdb.Database, genesis *Genesis) (*params.ChainConfig, common.Hash, error) {
	return SetupGenesisBlockWithOverride(db, genesis, nil)
}
func SetupGenesisBlockWithOverride(db ethdb.Database, genesis *Genesis, constantinopleOverride *big.Int) (*params.ChainConfig, common.Hash, error) {
	if genesis != nil && genesis.Config == nil {
		return params.AllEthashProtocolChanges, common.Hash{}, errGenesisNoConfig
	}
	// Just commit the new block if there is no stored genesis block.
	stored := rawdb.ReadCanonicalHash(db, 0)
	if (stored == common.Hash{}) {
		if genesis == nil {
			log.Info("Writing default main-net genesis block")
			genesis = DefaultGenesisBlock()
		} else {
			log.Info("Writing custom genesis block")
		}
		block, err := genesis.Commit(db)
		return genesis.Config, block.Hash(), err
	}

	// Check whether the genesis block is already written.
	if genesis != nil {
		hash := genesis.ToBlock(nil).Hash()
		if hash != stored {
			return genesis.Config, hash, &GenesisMismatchError{stored, hash}
		}
	}

	// Get the existing chain configuration.
	newcfg := genesis.configOrDefault(stored)
	if constantinopleOverride != nil {
		newcfg.ConstantinopleBlock = constantinopleOverride
		newcfg.PetersburgBlock = constantinopleOverride
	}
	storedcfg := rawdb.ReadChainConfig(db, stored)
	if storedcfg == nil {
		log.Warn("Found genesis block without chain config")
		rawdb.WriteChainConfig(db, stored, newcfg)
		return newcfg, stored, nil
	}
	// Special case: don't change the existing config of a non-mainnet chain if no new
	// config is supplied. These chains would get AllProtocolChanges (and a compat error)
	// if we just continued here.
	if genesis == nil && stored != params.MainnetGenesisHash {
		return storedcfg, stored, nil
	}

	// Check config compatibility and write the config. Compatibility errors
	// are returned to the caller unless we're already at block zero.
	height := rawdb.ReadHeaderNumber(db, rawdb.ReadHeadHeaderHash(db))
	if height == nil {
		return newcfg, stored, fmt.Errorf("missing block number for head header hash")
	}
	compatErr := storedcfg.CheckCompatible(newcfg, *height)
	if compatErr != nil && *height != 0 && compatErr.RewindTo != 0 {
		return newcfg, stored, compatErr
	}
	rawdb.WriteChainConfig(db, stored, newcfg)
	return newcfg, stored, nil
}

func (g *Genesis) configOrDefault(ghash common.Hash) *params.ChainConfig {
	switch {
	case g != nil:
		return g.Config
	case ghash == params.MainnetGenesisHash:
		return params.MainnetChainConfig
	case ghash == params.TestnetGenesisHash:
		return params.TestnetChainConfig
	case ghash == params.EllaismGenesisHash:
		return params.EllaismChainConfig
	case ghash == params.SocialGenesisHash:
		return params.SocialChainConfig
	case ghash == params.MixGenesisHash:
		return params.MixChainConfig
	case ghash == params.EthersocialGenesisHash:
		return params.EthersocialChainConfig
	default:
		return params.AllEthashProtocolChanges
	}
}

// ToBlock creates the genesis block and writes state of a genesis specification
// to the given database (or discards it if nil).
func (g *Genesis) ToBlock(db ethdb.Database) *types.Block {
	if db == nil {
		db = ethdb.NewMemDatabase()
	}
	statedb, _ := state.New(common.Hash{}, state.NewDatabase(db))
	for addr, account := range g.Alloc {
		statedb.AddBalance(addr, account.Balance)
		statedb.SetCode(addr, account.Code)
		statedb.SetNonce(addr, account.Nonce)
		for key, value := range account.Storage {
			statedb.SetState(addr, key, value)
		}
	}
	root := statedb.IntermediateRoot(false)
	head := &types.Header{
		Number:     new(big.Int).SetUint64(g.Number),
		Nonce:      types.EncodeNonce(g.Nonce),
		Time:       new(big.Int).SetUint64(g.Timestamp),
		ParentHash: g.ParentHash,
		Extra:      g.ExtraData,
		GasLimit:   g.GasLimit,
		GasUsed:    g.GasUsed,
		Difficulty: g.Difficulty,
		MixDigest:  g.Mixhash,
		Coinbase:   g.Coinbase,
		Root:       root,
	}
	if g.GasLimit == 0 {
		head.GasLimit = params.GenesisGasLimit
	}
	if g.Difficulty == nil {
		head.Difficulty = params.GenesisDifficulty
	}
	statedb.Commit(false)
	statedb.Database().TrieDB().Commit(root, true)

	return types.NewBlock(head, nil, nil, nil)
}

// Commit writes the block and state of a genesis specification to the database.
// The block is committed as the canonical head block.
func (g *Genesis) Commit(db ethdb.Database) (*types.Block, error) {
	block := g.ToBlock(db)
	if block.Number().Sign() != 0 {
		return nil, fmt.Errorf("can't commit genesis block with number > 0")
	}
	rawdb.WriteTd(db, block.Hash(), block.NumberU64(), g.Difficulty)
	rawdb.WriteBlock(db, block)
	rawdb.WriteReceipts(db, block.Hash(), block.NumberU64(), nil)
	rawdb.WriteCanonicalHash(db, block.Hash(), block.NumberU64())
	rawdb.WriteHeadBlockHash(db, block.Hash())
	rawdb.WriteHeadHeaderHash(db, block.Hash())

	config := g.Config
	if config == nil {
		config = params.AllEthashProtocolChanges
	}
	rawdb.WriteChainConfig(db, block.Hash(), config)
	return block, nil
}

// MustCommit writes the genesis block and state to db, panicking on error.
// The block is committed as the canonical head block.
func (g *Genesis) MustCommit(db ethdb.Database) *types.Block {
	block, err := g.Commit(db)
	if err != nil {
		panic(err)
	}
	return block
}

// GenesisBlockForTesting creates and writes a block in which addr has the given wei balance.
func GenesisBlockForTesting(db ethdb.Database, addr common.Address, balance *big.Int) *types.Block {
	g := Genesis{Alloc: GenesisAlloc{addr: {Balance: balance}}}
	return g.MustCommit(db)
}

// DefaultGenesisBlock returns the Ethereum main net genesis block.
func DefaultGenesisBlock() *Genesis {
	return &Genesis{
		Config:     params.MainnetChainConfig,
		Nonce:      66,
		ExtraData:  hexutil.MustDecode("0x11bbe8db4e347b4e8c937c1c8370e4b5ed33adb3db69cbdb7a38e1e50b1b82fa"),
		GasLimit:   5000,
		Difficulty: big.NewInt(17179869184),
		Alloc:      decodePrealloc(mainnetAllocData),
	}
}

// EllaismGenesisBlock returns the Ellaism genesis block.
func DefaultEllaismGenesisBlock() *Genesis {
	return &Genesis{
		Config:     params.EllaismChainConfig,
		Nonce:      64,
		ExtraData:  hexutil.MustDecode("0x0000000000000000000000000000000000000000000000000000000000000000"),
		GasLimit:   5000,
		Difficulty: big.NewInt(1073741824),
		Alloc:      decodePrealloc(ellaismAllocData),
	}
}

// ClassicGenesisBlock returns the Ethereum Classic genesis block.
func DefaultClassicGenesisBlock() *Genesis {
	return &Genesis{
		Config:     params.ClassicChainConfig,
		Nonce:      66,
		ExtraData:  hexutil.MustDecode("0x11bbe8db4e347b4e8c937c1c8370e4b5ed33adb3db69cbdb7a38e1e50b1b82fa"),
		GasLimit:   5000,
		Difficulty: big.NewInt(17179869184),
		Alloc:      decodePrealloc(mainnetAllocData),
	}
}

// SocialGenesisBlock returns the Ethereum Social genesis block.
func DefaultSocialGenesisBlock() *Genesis {
	return &Genesis{
		Config:     params.SocialChainConfig,
		Nonce:      66,
		ExtraData:  hexutil.MustDecode("0x3230313820457468657265756d20536f6369616c2050726f6a656374"),
		GasLimit:   5000,
		Difficulty: big.NewInt(17179869184),
		Alloc:      decodePrealloc(socialAllocData),
	}
}

// MixGenesisBlock returns the Mix genesis block.
func DefaultMixGenesisBlock() *Genesis {
	return &Genesis{
		Config:     params.MixChainConfig,
		Nonce:      0x1391eaa92b871f91,
		ExtraData:  hexutil.MustDecode("0x77656c636f6d65746f7468656c696e6b6564776f726c64000000000000000000"),
		GasLimit:   3000000,
		Difficulty: big.NewInt(1048576),
		Alloc:      decodePrealloc(mixAllocData),
	}
}

// EthersocialGenesisBlock returns the Ethersocial main net genesis block.
func DefaultEthersocialGenesisBlock() *Genesis {
	return &Genesis{
		Config:     params.EthersocialChainConfig,
		Nonce:      66,
		ExtraData:  hexutil.MustDecode("0x"),
		GasLimit:   3141592,
		Difficulty: big.NewInt(131072),
		Alloc:      decodePrealloc(ethersocialAllocData),
	}
}

// DefaultTestnetGenesisBlock returns the Ropsten network genesis block.
func DefaultTestnetGenesisBlock() *Genesis {
	return &Genesis{
		Config:     params.TestnetChainConfig,
		Nonce:      66,
		ExtraData:  hexutil.MustDecode("0x3535353535353535353535353535353535353535353535353535353535353535"),
		GasLimit:   16777216,
		Difficulty: big.NewInt(1048576),
		Alloc:      decodePrealloc(testnetAllocData),
	}
}

// DefaultRinkebyGenesisBlock returns the Rinkeby network genesis block.
func DefaultRinkebyGenesisBlock() *Genesis {
	return &Genesis{
		Config:     params.RinkebyChainConfig,
		Timestamp:  1492009146,
		ExtraData:  hexutil.MustDecode("0x52657370656374206d7920617574686f7269746168207e452e436172746d616e42eb768f2244c8811c63729a21a3569731535f067ffc57839b00206d1ad20c69a1981b489f772031b279182d99e65703f0076e4812653aab85fca0f00000000000000000000000000000000000000000000000000000000000000000000000000000000000000000000000000000000000000000000000000000000000"),
		GasLimit:   4700000,
		Difficulty: big.NewInt(1),
		Alloc:      decodePrealloc(rinkebyAllocData),
	}
}

<<<<<<< HEAD
// DefaultKottiGenesisBlock returns the Kotti network genesis block.
func DefaultKottiGenesisBlock() *Genesis {
	return &Genesis{
		Config:     params.KottiChainConfig,
		Timestamp:  1546461831,
		ExtraData:  hexutil.MustDecode("0x000000000000000000000000000000000000000000000000000000000000000025b7955e43adf9c2a01a9475908702cce67f302a6aaf8cba3c9255a2b863415d4db7bae4f4bbca020000000000000000000000000000000000000000000000000000000000000000000000000000000000000000000000000000000000000000000000000000000000"),
		GasLimit:   10485760,
		Difficulty: big.NewInt(1),
		Alloc:      decodePrealloc(kottiAllocData),
=======
// DefaultGoerliGenesisBlock returns the Görli network genesis block.
func DefaultGoerliGenesisBlock() *Genesis {
	return &Genesis{
		Config:     params.GoerliChainConfig,
		Timestamp:  1548854791,
		ExtraData:  hexutil.MustDecode("0x22466c6578692069732061207468696e6722202d204166726900000000000000e0a2bd4258d2768837baa26a28fe71dc079f84c70000000000000000000000000000000000000000000000000000000000000000000000000000000000000000000000000000000000000000000000000000000000"),
		GasLimit:   10485760,
		Difficulty: big.NewInt(1),
		Alloc:      decodePrealloc(goerliAllocData),
>>>>>>> 27e3f968
	}
}

// DeveloperGenesisBlock returns the 'geth --dev' genesis block. Note, this must
// be seeded with the
func DeveloperGenesisBlock(period uint64, faucet common.Address) *Genesis {
	// Override the default period to the user requested one
	config := *params.AllCliqueProtocolChanges
	config.Clique.Period = period

	// Assemble and return the genesis with the precompiles and faucet pre-funded
	return &Genesis{
		Config:     &config,
		ExtraData:  append(append(make([]byte, 32), faucet[:]...), make([]byte, 65)...),
		GasLimit:   6283185,
		Difficulty: big.NewInt(1),
		Alloc: map[common.Address]GenesisAccount{
			common.BytesToAddress([]byte{1}): {Balance: big.NewInt(1)}, // ECRecover
			common.BytesToAddress([]byte{2}): {Balance: big.NewInt(1)}, // SHA256
			common.BytesToAddress([]byte{3}): {Balance: big.NewInt(1)}, // RIPEMD
			common.BytesToAddress([]byte{4}): {Balance: big.NewInt(1)}, // Identity
			common.BytesToAddress([]byte{5}): {Balance: big.NewInt(1)}, // ModExp
			common.BytesToAddress([]byte{6}): {Balance: big.NewInt(1)}, // ECAdd
			common.BytesToAddress([]byte{7}): {Balance: big.NewInt(1)}, // ECScalarMul
			common.BytesToAddress([]byte{8}): {Balance: big.NewInt(1)}, // ECPairing
			faucet:                           {Balance: new(big.Int).Sub(new(big.Int).Lsh(big.NewInt(1), 256), big.NewInt(9))},
		},
	}
}

func decodePrealloc(data string) GenesisAlloc {
	var p []struct{ Addr, Balance *big.Int }
	if err := rlp.NewStream(strings.NewReader(data), 0).Decode(&p); err != nil {
		panic(err)
	}
	ga := make(GenesisAlloc, len(p))
	for _, account := range p {
		ga[common.BigToAddress(account.Addr)] = GenesisAccount{Balance: account.Balance}
	}
	return ga
}<|MERGE_RESOLUTION|>--- conflicted
+++ resolved
@@ -407,7 +407,6 @@
 	}
 }
 
-<<<<<<< HEAD
 // DefaultKottiGenesisBlock returns the Kotti network genesis block.
 func DefaultKottiGenesisBlock() *Genesis {
 	return &Genesis{
@@ -417,7 +416,9 @@
 		GasLimit:   10485760,
 		Difficulty: big.NewInt(1),
 		Alloc:      decodePrealloc(kottiAllocData),
-=======
+	}
+}
+
 // DefaultGoerliGenesisBlock returns the Görli network genesis block.
 func DefaultGoerliGenesisBlock() *Genesis {
 	return &Genesis{
@@ -427,7 +428,6 @@
 		GasLimit:   10485760,
 		Difficulty: big.NewInt(1),
 		Alloc:      decodePrealloc(goerliAllocData),
->>>>>>> 27e3f968
 	}
 }
 
