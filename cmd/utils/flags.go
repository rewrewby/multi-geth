// Copyright 2015 The go-ethereum Authors
// This file is part of go-ethereum.
//
// go-ethereum is free software: you can redistribute it and/or modify
// it under the terms of the GNU General Public License as published by
// the Free Software Foundation, either version 3 of the License, or
// (at your option) any later version.
//
// go-ethereum is distributed in the hope that it will be useful,
// but WITHOUT ANY WARRANTY; without even the implied warranty of
// MERCHANTABILITY or FITNESS FOR A PARTICULAR PURPOSE. See the
// GNU General Public License for more details.
//
// You should have received a copy of the GNU General Public License
// along with go-ethereum. If not, see <http://www.gnu.org/licenses/>.

// Package utils contains internal helper functions for go-ethereum commands.
package utils

import (
	"crypto/ecdsa"
	"errors"
	"fmt"
	"io"
	"io/ioutil"
	"math/big"
	"os"
	"path/filepath"
	"strconv"
	"strings"
	"text/tabwriter"
	"text/template"
	"time"

	"github.com/ethereum/go-ethereum/accounts"
	"github.com/ethereum/go-ethereum/accounts/keystore"
	"github.com/ethereum/go-ethereum/common"
	"github.com/ethereum/go-ethereum/common/fdlimit"
	"github.com/ethereum/go-ethereum/consensus"
	"github.com/ethereum/go-ethereum/consensus/clique"
	"github.com/ethereum/go-ethereum/consensus/ethash"
	"github.com/ethereum/go-ethereum/core"
	"github.com/ethereum/go-ethereum/core/vm"
	"github.com/ethereum/go-ethereum/crypto"
	"github.com/ethereum/go-ethereum/eth"
	"github.com/ethereum/go-ethereum/eth/downloader"
	"github.com/ethereum/go-ethereum/eth/gasprice"
	"github.com/ethereum/go-ethereum/ethdb"
	"github.com/ethereum/go-ethereum/ethstats"
	"github.com/ethereum/go-ethereum/graphql"
	"github.com/ethereum/go-ethereum/les"
	"github.com/ethereum/go-ethereum/log"
	"github.com/ethereum/go-ethereum/metrics"
	"github.com/ethereum/go-ethereum/metrics/influxdb"
	"github.com/ethereum/go-ethereum/miner"
	"github.com/ethereum/go-ethereum/node"
	"github.com/ethereum/go-ethereum/p2p"
	"github.com/ethereum/go-ethereum/p2p/discv5"
	"github.com/ethereum/go-ethereum/p2p/enode"
	"github.com/ethereum/go-ethereum/p2p/nat"
	"github.com/ethereum/go-ethereum/p2p/netutil"
	"github.com/ethereum/go-ethereum/params"
	"github.com/ethereum/go-ethereum/rpc"
	whisper "github.com/ethereum/go-ethereum/whisper/whisperv6"
	pcsclite "github.com/gballet/go-libpcsclite"
	cli "gopkg.in/urfave/cli.v1"
)

var (
	CommandHelpTemplate = `{{.cmd.Name}}{{if .cmd.Subcommands}} command{{end}}{{if .cmd.Flags}} [command options]{{end}} [arguments...]
{{if .cmd.Description}}{{.cmd.Description}}
{{end}}{{if .cmd.Subcommands}}
SUBCOMMANDS:
	{{range .cmd.Subcommands}}{{.Name}}{{with .ShortName}}, {{.}}{{end}}{{ "\t" }}{{.Usage}}
	{{end}}{{end}}{{if .categorizedFlags}}
{{range $idx, $categorized := .categorizedFlags}}{{$categorized.Name}} OPTIONS:
{{range $categorized.Flags}}{{"\t"}}{{.}}
{{end}}
{{end}}{{end}}`

	OriginCommandHelpTemplate = `{{.Name}}{{if .Subcommands}} command{{end}}{{if .Flags}} [command options]{{end}} [arguments...]
{{if .Description}}{{.Description}}
{{end}}{{if .Subcommands}}
SUBCOMMANDS:
	{{range .Subcommands}}{{.Name}}{{with .ShortName}}, {{.}}{{end}}{{ "\t" }}{{.Usage}}
	{{end}}{{end}}{{if .Flags}}
OPTIONS:
{{range $.Flags}}{{"\t"}}{{.}}
{{end}}
{{end}}`
)

func init() {
	cli.AppHelpTemplate = `{{.Name}} {{if .Flags}}[global options] {{end}}command{{if .Flags}} [command options]{{end}} [arguments...]

VERSION:
   {{.Version}}

COMMANDS:
   {{range .Commands}}{{.Name}}{{with .ShortName}}, {{.}}{{end}}{{ "\t" }}{{.Usage}}
   {{end}}{{if .Flags}}
GLOBAL OPTIONS:
   {{range .Flags}}{{.}}
   {{end}}{{end}}
`
	cli.CommandHelpTemplate = CommandHelpTemplate
	cli.HelpPrinter = printHelp
}

// NewApp creates an app with sane defaults.
func NewApp(gitCommit, gitDate, usage string) *cli.App {
	app := cli.NewApp()
	app.Name = filepath.Base(os.Args[0])
	app.Author = ""
	app.Email = ""
	app.Version = params.VersionWithCommit(gitCommit, gitDate)
	app.Usage = usage
	return app
}

func printHelp(out io.Writer, templ string, data interface{}) {
	funcMap := template.FuncMap{"join": strings.Join}
	t := template.Must(template.New("help").Funcs(funcMap).Parse(templ))
	w := tabwriter.NewWriter(out, 38, 8, 2, ' ', 0)
	err := t.Execute(w, data)
	if err != nil {
		panic(err)
	}
	w.Flush()
}

// These are all the command line flags we support.
// If you add to this list, please remember to include the
// flag in the appropriate command definition.
//
// The flags are defined here so their names and help texts
// are the same for all commands.

var (
	// General settings
	DataDirFlag = DirectoryFlag{
		Name:  "datadir",
		Usage: "Data directory for the databases and keystore",
		Value: DirectoryString(node.DefaultDataDir()),
	}
	AncientFlag = DirectoryFlag{
		Name:  "datadir.ancient",
		Usage: "Data directory for ancient chain segments (default = inside chaindata)",
	}
	KeyStoreDirFlag = DirectoryFlag{
		Name:  "keystore",
		Usage: "Directory for the keystore (default = inside the datadir)",
	}
	NoUSBFlag = cli.BoolFlag{
		Name:  "nousb",
		Usage: "Disables monitoring for and managing USB hardware wallets",
	}
	SmartCardDaemonPathFlag = cli.StringFlag{
		Name:  "pcscdpath",
		Usage: "Path to the smartcard daemon (pcscd) socket file",
		Value: pcsclite.PCSCDSockName,
	}
	NetworkIdFlag = cli.Uint64Flag{
		Name:  "networkid",
		Usage: "Network identifier (integer, 1=Frontier, 3=Ropsten, 4=Rinkeby, 5=Görli)",
		Value: eth.DefaultConfig.NetworkId,
	}
	GoerliFlag = cli.BoolFlag{
		Name:  "goerli",
		Usage: "Görli network: pre-configured proof-of-authority test network",
	}
	YoloV1Flag = cli.BoolFlag{
		Name:  "yolov1",
		Usage: "YOLOv1 network: pre-configured proof-of-authority shortlived test network.",
	}
	RinkebyFlag = cli.BoolFlag{
		Name:  "rinkeby",
		Usage: "Rinkeby network: pre-configured proof-of-authority test network",
	}
	RopstenFlag = cli.BoolFlag{
		Name:  "ropsten",
		Usage: "Ropsten network: pre-configured proof-of-work test network",
	}
	ClassicFlag = cli.BoolFlag{
		Name:  "classic",
		Usage: "Ethereum Classic network: pre-configured Ethereum Classic mainnet",
	}
	MordorFlag = cli.BoolFlag{
		Name:  "mordor",
		Usage: "Mordor network: Ethereum Classic's cross-client proof-of-work test network",
	}
	KottiFlag = cli.BoolFlag{
		Name:  "kotti",
		Usage: "Kotti network: cross-client proof-of-authority test network",
	}
	MusicoinFlag = cli.BoolFlag{
		Name:  "musicoin",
		Usage: "Musicoin network: pre-configured Musicoin mainnet",
	}
	DeveloperFlag = cli.BoolFlag{
		Name:  "dev",
		Usage: "Ephemeral proof-of-authority network with a pre-funded developer account, mining enabled",
	}
	DeveloperPeriodFlag = cli.IntFlag{
		Name:  "dev.period",
		Usage: "Block period to use in developer mode (0 = mine only if transaction pending)",
	}
	IdentityFlag = cli.StringFlag{
		Name:  "identity",
		Usage: "Custom node name",
	}
	DocRootFlag = DirectoryFlag{
		Name:  "docroot",
		Usage: "Document Root for HTTPClient file scheme",
		Value: DirectoryString(homeDir()),
	}
	ExitWhenSyncedFlag = cli.BoolFlag{
		Name:  "exitwhensynced",
		Usage: "Exits after block synchronisation completes",
	}
	IterativeOutputFlag = cli.BoolFlag{
		Name:  "iterative",
		Usage: "Print streaming JSON iteratively, delimited by newlines",
	}
	ExcludeStorageFlag = cli.BoolFlag{
		Name:  "nostorage",
		Usage: "Exclude storage entries (save db lookups)",
	}
	IncludeIncompletesFlag = cli.BoolFlag{
		Name:  "incompletes",
		Usage: "Include accounts for which we don't have the address (missing preimage)",
	}
	ExcludeCodeFlag = cli.BoolFlag{
		Name:  "nocode",
		Usage: "Exclude contract code (save db lookups)",
	}
	defaultSyncMode = eth.DefaultConfig.SyncMode
	SyncModeFlag    = TextMarshalerFlag{
		Name:  "syncmode",
		Usage: `Blockchain sync mode ("fast", "full", or "light")`,
		Value: &defaultSyncMode,
	}
	GCModeFlag = cli.StringFlag{
		Name:  "gcmode",
		Usage: `Blockchain garbage collection mode ("full", "archive")`,
		Value: "full",
	}
	SnapshotFlag = cli.BoolFlag{
		Name:  "snapshot",
		Usage: `Enables snapshot-database mode -- experimental work in progress feature`,
	}
	TxLookupLimitFlag = cli.Int64Flag{
		Name:  "txlookuplimit",
		Usage: "Number of recent blocks to maintain transactions index by-hash for (default = index all blocks)",
		Value: 0,
	}
	LightKDFFlag = cli.BoolFlag{
		Name:  "lightkdf",
		Usage: "Reduce key-derivation RAM & CPU usage at some expense of KDF strength",
	}
	WhitelistFlag = cli.StringFlag{
		Name:  "whitelist",
		Usage: "Comma separated block number-to-hash mappings to enforce (<number>=<hash>)",
	}
	OpposePhoenixForkFlag = cli.BoolFlag{
		Name:  "oppose-phoenix-fork",
		Usage: "Oppose the Phoenix hard fork on Ethereum Classic, staying on the non-fork side",
	}
	// Light server and client settings
	LightServeFlag = cli.IntFlag{
		Name:  "light.serve",
		Usage: "Maximum percentage of time allowed for serving LES requests (multi-threaded processing allows values over 100)",
		Value: eth.DefaultConfig.LightServ,
	}
	LightIngressFlag = cli.IntFlag{
		Name:  "light.ingress",
		Usage: "Incoming bandwidth limit for serving light clients (kilobytes/sec, 0 = unlimited)",
		Value: eth.DefaultConfig.LightIngress,
	}
	LightEgressFlag = cli.IntFlag{
		Name:  "light.egress",
		Usage: "Outgoing bandwidth limit for serving light clients (kilobytes/sec, 0 = unlimited)",
		Value: eth.DefaultConfig.LightEgress,
	}
	LightMaxPeersFlag = cli.IntFlag{
		Name:  "light.maxpeers",
		Usage: "Maximum number of light clients to serve, or light servers to attach to",
		Value: eth.DefaultConfig.LightPeers,
	}
	UltraLightServersFlag = cli.StringFlag{
		Name:  "ulc.servers",
		Usage: "List of trusted ultra-light servers",
		Value: strings.Join(eth.DefaultConfig.UltraLightServers, ","),
	}
	UltraLightFractionFlag = cli.IntFlag{
		Name:  "ulc.fraction",
		Usage: "Minimum % of trusted ultra-light servers required to announce a new head",
		Value: eth.DefaultConfig.UltraLightFraction,
	}
	UltraLightOnlyAnnounceFlag = cli.BoolFlag{
		Name:  "ulc.onlyannounce",
		Usage: "Ultra light server sends announcements only",
	}
	// Ethash settings
	EthashCacheDirFlag = DirectoryFlag{
		Name:  "ethash.cachedir",
		Usage: "Directory to store the ethash verification caches (default = inside the datadir)",
	}
	EthashCachesInMemoryFlag = cli.IntFlag{
		Name:  "ethash.cachesinmem",
		Usage: "Number of recent ethash caches to keep in memory (16MB each)",
		Value: eth.DefaultConfig.Ethash.CachesInMem,
	}
	EthashCachesOnDiskFlag = cli.IntFlag{
		Name:  "ethash.cachesondisk",
		Usage: "Number of recent ethash caches to keep on disk (16MB each)",
		Value: eth.DefaultConfig.Ethash.CachesOnDisk,
	}
	EthashCachesLockMmapFlag = cli.BoolFlag{
		Name:  "ethash.cacheslockmmap",
		Usage: "Lock memory maps of recent ethash caches",
	}
	EthashDatasetDirFlag = DirectoryFlag{
		Name:  "ethash.dagdir",
		Usage: "Directory to store the ethash mining DAGs",
		Value: DirectoryString(eth.DefaultConfig.Ethash.DatasetDir),
	}
	EthashDatasetsInMemoryFlag = cli.IntFlag{
		Name:  "ethash.dagsinmem",
		Usage: "Number of recent ethash mining DAGs to keep in memory (1+GB each)",
		Value: eth.DefaultConfig.Ethash.DatasetsInMem,
	}
	EthashDatasetsOnDiskFlag = cli.IntFlag{
		Name:  "ethash.dagsondisk",
		Usage: "Number of recent ethash mining DAGs to keep on disk (1+GB each)",
		Value: eth.DefaultConfig.Ethash.DatasetsOnDisk,
	}
	EthashDatasetsLockMmapFlag = cli.BoolFlag{
		Name:  "ethash.dagslockmmap",
		Usage: "Lock memory maps for recent ethash mining DAGs",
	}
	// Transaction pool settings
	TxPoolLocalsFlag = cli.StringFlag{
		Name:  "txpool.locals",
		Usage: "Comma separated accounts to treat as locals (no flush, priority inclusion)",
	}
	TxPoolNoLocalsFlag = cli.BoolFlag{
		Name:  "txpool.nolocals",
		Usage: "Disables price exemptions for locally submitted transactions",
	}
	TxPoolJournalFlag = cli.StringFlag{
		Name:  "txpool.journal",
		Usage: "Disk journal for local transaction to survive node restarts",
		Value: core.DefaultTxPoolConfig.Journal,
	}
	TxPoolRejournalFlag = cli.DurationFlag{
		Name:  "txpool.rejournal",
		Usage: "Time interval to regenerate the local transaction journal",
		Value: core.DefaultTxPoolConfig.Rejournal,
	}
	TxPoolPriceLimitFlag = cli.Uint64Flag{
		Name:  "txpool.pricelimit",
		Usage: "Minimum gas price limit to enforce for acceptance into the pool",
		Value: eth.DefaultConfig.TxPool.PriceLimit,
	}
	TxPoolPriceBumpFlag = cli.Uint64Flag{
		Name:  "txpool.pricebump",
		Usage: "Price bump percentage to replace an already existing transaction",
		Value: eth.DefaultConfig.TxPool.PriceBump,
	}
	TxPoolAccountSlotsFlag = cli.Uint64Flag{
		Name:  "txpool.accountslots",
		Usage: "Minimum number of executable transaction slots guaranteed per account",
		Value: eth.DefaultConfig.TxPool.AccountSlots,
	}
	TxPoolGlobalSlotsFlag = cli.Uint64Flag{
		Name:  "txpool.globalslots",
		Usage: "Maximum number of executable transaction slots for all accounts",
		Value: eth.DefaultConfig.TxPool.GlobalSlots,
	}
	TxPoolAccountQueueFlag = cli.Uint64Flag{
		Name:  "txpool.accountqueue",
		Usage: "Maximum number of non-executable transaction slots permitted per account",
		Value: eth.DefaultConfig.TxPool.AccountQueue,
	}
	TxPoolGlobalQueueFlag = cli.Uint64Flag{
		Name:  "txpool.globalqueue",
		Usage: "Maximum number of non-executable transaction slots for all accounts",
		Value: eth.DefaultConfig.TxPool.GlobalQueue,
	}
	TxPoolLifetimeFlag = cli.DurationFlag{
		Name:  "txpool.lifetime",
		Usage: "Maximum amount of time non-executable transaction are queued",
		Value: eth.DefaultConfig.TxPool.Lifetime,
	}
	// Performance tuning settings
	CacheFlag = cli.IntFlag{
		Name:  "cache",
		Usage: "Megabytes of memory allocated to internal caching (default = 4096 mainnet full node, 128 light mode)",
		Value: 1024,
	}
	CacheDatabaseFlag = cli.IntFlag{
		Name:  "cache.database",
		Usage: "Percentage of cache memory allowance to use for database io",
		Value: 50,
	}
	CacheTrieFlag = cli.IntFlag{
		Name:  "cache.trie",
		Usage: "Percentage of cache memory allowance to use for trie caching (default = 15% full mode, 30% archive mode)",
		Value: 15,
	}
	CacheGCFlag = cli.IntFlag{
		Name:  "cache.gc",
		Usage: "Percentage of cache memory allowance to use for trie pruning (default = 25% full mode, 0% archive mode)",
		Value: 25,
	}
	CacheSnapshotFlag = cli.IntFlag{
		Name:  "cache.snapshot",
		Usage: "Percentage of cache memory allowance to use for snapshot caching (default = 10% full mode, 20% archive mode)",
		Value: 10,
	}
	CacheNoPrefetchFlag = cli.BoolFlag{
		Name:  "cache.noprefetch",
		Usage: "Disable heuristic state prefetch during block import (less CPU and disk IO, more time waiting for data)",
	}
	// Miner settings
	MiningEnabledFlag = cli.BoolFlag{
		Name:  "mine",
		Usage: "Enable mining",
	}
	MinerThreadsFlag = cli.IntFlag{
		Name:  "miner.threads",
		Usage: "Number of CPU threads to use for mining",
		Value: 0,
	}
	MinerNotifyFlag = cli.StringFlag{
		Name:  "miner.notify",
		Usage: "Comma separated HTTP URL list to notify of new work packages",
	}
	MinerGasTargetFlag = cli.Uint64Flag{
		Name:  "miner.gastarget",
		Usage: "Target gas floor for mined blocks",
		Value: eth.DefaultConfig.Miner.GasFloor,
	}
	MinerGasLimitFlag = cli.Uint64Flag{
		Name:  "miner.gaslimit",
		Usage: "Target gas ceiling for mined blocks",
		Value: eth.DefaultConfig.Miner.GasCeil,
	}
	MinerGasPriceFlag = BigFlag{
		Name:  "miner.gasprice",
		Usage: "Minimum gas price for mining a transaction",
		Value: eth.DefaultConfig.Miner.GasPrice,
	}
	MinerEtherbaseFlag = cli.StringFlag{
		Name:  "miner.etherbase",
		Usage: "Public address for block mining rewards (default = first account)",
		Value: "0",
	}
	MinerExtraDataFlag = cli.StringFlag{
		Name:  "miner.extradata",
		Usage: "Block extra data set by the miner (default = client version)",
	}
	MinerRecommitIntervalFlag = cli.DurationFlag{
		Name:  "miner.recommit",
		Usage: "Time interval to recreate the block being mined",
		Value: eth.DefaultConfig.Miner.Recommit,
	}
	MinerNoVerfiyFlag = cli.BoolFlag{
		Name:  "miner.noverify",
		Usage: "Disable remote sealing verification",
	}
	// Account settings
	UnlockedAccountFlag = cli.StringFlag{
		Name:  "unlock",
		Usage: "Comma separated list of accounts to unlock",
		Value: "",
	}
	PasswordFileFlag = cli.StringFlag{
		Name:  "password",
		Usage: "Password file to use for non-interactive password input",
		Value: "",
	}
	ExternalSignerFlag = cli.StringFlag{
		Name:  "signer",
		Usage: "External signer (url or path to ipc file)",
		Value: "",
	}
	VMEnableDebugFlag = cli.BoolFlag{
		Name:  "vmdebug",
		Usage: "Record information useful for VM and contract debugging",
	}
	InsecureUnlockAllowedFlag = cli.BoolFlag{
		Name:  "allow-insecure-unlock",
		Usage: "Allow insecure account unlocking when account-related RPCs are exposed by http",
	}
	RPCGlobalGasCap = cli.Uint64Flag{
		Name:  "rpc.gascap",
		Usage: "Sets a cap on gas that can be used in eth_call/estimateGas",
	}
	// Logging and debug settings
	EthStatsURLFlag = cli.StringFlag{
		Name:  "ethstats",
		Usage: "Reporting URL of a ethstats service (nodename:secret@host:port)",
	}
	FakePoWFlag = cli.BoolFlag{
		Name:  "fakepow",
		Usage: "Disables proof-of-work verification",
	}
	NoCompactionFlag = cli.BoolFlag{
		Name:  "nocompaction",
		Usage: "Disables db compaction after import",
	}
	// RPC settings
	IPCDisabledFlag = cli.BoolFlag{
		Name:  "ipcdisable",
		Usage: "Disable the IPC-RPC server",
	}
	IPCPathFlag = DirectoryFlag{
		Name:  "ipcpath",
		Usage: "Filename for IPC socket/pipe within the datadir (explicit paths escape it)",
	}
	HTTPEnabledFlag = cli.BoolFlag{
		Name:  "http",
		Usage: "Enable the HTTP-RPC server",
	}
	HTTPListenAddrFlag = cli.StringFlag{
		Name:  "http.addr",
		Usage: "HTTP-RPC server listening interface",
		Value: node.DefaultHTTPHost,
	}
	HTTPPortFlag = cli.IntFlag{
		Name:  "http.port",
		Usage: "HTTP-RPC server listening port",
		Value: node.DefaultHTTPPort,
	}
	HTTPCORSDomainFlag = cli.StringFlag{
		Name:  "http.corsdomain",
		Usage: "Comma separated list of domains from which to accept cross origin requests (browser enforced)",
		Value: "",
	}
	HTTPVirtualHostsFlag = cli.StringFlag{
		Name:  "http.vhosts",
		Usage: "Comma separated list of virtual hostnames from which to accept requests (server enforced). Accepts '*' wildcard.",
		Value: strings.Join(node.DefaultConfig.HTTPVirtualHosts, ","),
	}
	HTTPApiFlag = cli.StringFlag{
		Name:  "http.api",
		Usage: "API's offered over the HTTP-RPC interface",
		Value: "",
	}
	WSEnabledFlag = cli.BoolFlag{
		Name:  "ws",
		Usage: "Enable the WS-RPC server",
	}
	WSListenAddrFlag = cli.StringFlag{
		Name:  "ws.addr",
		Usage: "WS-RPC server listening interface",
		Value: node.DefaultWSHost,
	}
	WSPortFlag = cli.IntFlag{
		Name:  "ws.port",
		Usage: "WS-RPC server listening port",
		Value: node.DefaultWSPort,
	}
	WSApiFlag = cli.StringFlag{
		Name:  "ws.api",
		Usage: "API's offered over the WS-RPC interface",
		Value: "",
	}
	WSAllowedOriginsFlag = cli.StringFlag{
		Name:  "ws.origins",
		Usage: "Origins from which to accept websockets requests",
		Value: "",
	}
	GraphQLEnabledFlag = cli.BoolFlag{
		Name:  "graphql",
		Usage: "Enable the GraphQL server",
	}
	GraphQLListenAddrFlag = cli.StringFlag{
		Name:  "graphql.addr",
		Usage: "GraphQL server listening interface",
		Value: node.DefaultGraphQLHost,
	}
	GraphQLPortFlag = cli.IntFlag{
		Name:  "graphql.port",
		Usage: "GraphQL server listening port",
		Value: node.DefaultGraphQLPort,
	}
	GraphQLCORSDomainFlag = cli.StringFlag{
		Name:  "graphql.corsdomain",
		Usage: "Comma separated list of domains from which to accept cross origin requests (browser enforced)",
		Value: "",
	}
	GraphQLVirtualHostsFlag = cli.StringFlag{
		Name:  "graphql.vhosts",
		Usage: "Comma separated list of virtual hostnames from which to accept requests (server enforced). Accepts '*' wildcard.",
		Value: strings.Join(node.DefaultConfig.GraphQLVirtualHosts, ","),
	}
	ExecFlag = cli.StringFlag{
		Name:  "exec",
		Usage: "Execute JavaScript statement",
	}
	PreloadJSFlag = cli.StringFlag{
		Name:  "preload",
		Usage: "Comma separated list of JavaScript files to preload into the console",
	}

	// Network Settings
	MaxPeersFlag = cli.IntFlag{
		Name:  "maxpeers",
		Usage: "Maximum number of network peers (network disabled if set to 0)",
		Value: node.DefaultConfig.P2P.MaxPeers,
	}
	MaxPendingPeersFlag = cli.IntFlag{
		Name:  "maxpendpeers",
		Usage: "Maximum number of pending connection attempts (defaults used if set to 0)",
		Value: node.DefaultConfig.P2P.MaxPendingPeers,
	}
	ListenPortFlag = cli.IntFlag{
		Name:  "port",
		Usage: "Network listening port",
		Value: 30303,
	}
	BootnodesFlag = cli.StringFlag{
		Name:  "bootnodes",
		Usage: "Comma separated enode URLs for P2P discovery bootstrap",
		Value: "",
	}
	NodeKeyFileFlag = cli.StringFlag{
		Name:  "nodekey",
		Usage: "P2P node key file",
	}
	NodeKeyHexFlag = cli.StringFlag{
		Name:  "nodekeyhex",
		Usage: "P2P node key as hex (for testing)",
	}
	NATFlag = cli.StringFlag{
		Name:  "nat",
		Usage: "NAT port mapping mechanism (any|none|upnp|pmp|extip:<IP>)",
		Value: "any",
	}
	NoDiscoverFlag = cli.BoolFlag{
		Name:  "nodiscover",
		Usage: "Disables the peer discovery mechanism (manual peer addition)",
	}
	DiscoveryV5Flag = cli.BoolFlag{
		Name:  "v5disc",
		Usage: "Enables the experimental RLPx V5 (Topic Discovery) mechanism",
	}
	NetrestrictFlag = cli.StringFlag{
		Name:  "netrestrict",
		Usage: "Restricts network communication to the given IP networks (CIDR masks)",
	}
	DNSDiscoveryFlag = cli.StringFlag{
		Name:  "discovery.dns",
		Usage: "Sets DNS discovery entry points (use \"\" to disable DNS)",
	}

	// ATM the url is left to the user and deployment to
	JSpathFlag = cli.StringFlag{
		Name:  "jspath",
		Usage: "JavaScript root path for `loadScript`",
		Value: ".",
	}

	// Gas price oracle settings
	GpoBlocksFlag = cli.IntFlag{
		Name:  "gpo.blocks",
		Usage: "Number of recent blocks to check for gas prices",
		Value: eth.DefaultConfig.GPO.Blocks,
	}
	GpoPercentileFlag = cli.IntFlag{
		Name:  "gpo.percentile",
		Usage: "Suggested gas price is the given percentile of a set of recent transaction gas prices",
		Value: eth.DefaultConfig.GPO.Percentile,
	}
	WhisperEnabledFlag = cli.BoolFlag{
		Name:  "shh",
		Usage: "Enable Whisper",
	}
	WhisperMaxMessageSizeFlag = cli.IntFlag{
		Name:  "shh.maxmessagesize",
		Usage: "Max message size accepted",
		Value: int(whisper.DefaultMaxMessageSize),
	}
	WhisperMinPOWFlag = cli.Float64Flag{
		Name:  "shh.pow",
		Usage: "Minimum POW accepted",
		Value: whisper.DefaultMinimumPoW,
	}
	WhisperRestrictConnectionBetweenLightClientsFlag = cli.BoolFlag{
		Name:  "shh.restrict-light",
		Usage: "Restrict connection between two whisper light clients",
	}

	// Metrics flags
	MetricsEnabledFlag = cli.BoolFlag{
		Name:  "metrics",
		Usage: "Enable metrics collection and reporting",
	}
	MetricsEnabledExpensiveFlag = cli.BoolFlag{
		Name:  "metrics.expensive",
		Usage: "Enable expensive metrics collection and reporting",
	}
	MetricsEnableInfluxDBFlag = cli.BoolFlag{
		Name:  "metrics.influxdb",
		Usage: "Enable metrics export/push to an external InfluxDB database",
	}
	MetricsInfluxDBEndpointFlag = cli.StringFlag{
		Name:  "metrics.influxdb.endpoint",
		Usage: "InfluxDB API endpoint to report metrics to",
		Value: "http://localhost:8086",
	}
	MetricsInfluxDBDatabaseFlag = cli.StringFlag{
		Name:  "metrics.influxdb.database",
		Usage: "InfluxDB database name to push reported metrics to",
		Value: "geth",
	}
	MetricsInfluxDBUsernameFlag = cli.StringFlag{
		Name:  "metrics.influxdb.username",
		Usage: "Username to authorize access to the database",
		Value: "test",
	}
	MetricsInfluxDBPasswordFlag = cli.StringFlag{
		Name:  "metrics.influxdb.password",
		Usage: "Password to authorize access to the database",
		Value: "test",
	}
	// Tags are part of every measurement sent to InfluxDB. Queries on tags are faster in InfluxDB.
	// For example `host` tag could be used so that we can group all nodes and average a measurement
	// across all of them, but also so that we can select a specific node and inspect its measurements.
	// https://docs.influxdata.com/influxdb/v1.4/concepts/key_concepts/#tag-key
	MetricsInfluxDBTagsFlag = cli.StringFlag{
		Name:  "metrics.influxdb.tags",
		Usage: "Comma-separated InfluxDB tags (key/values) attached to all measurements",
		Value: "host=localhost",
	}
	EWASMInterpreterFlag = cli.StringFlag{
		Name:  "vm.ewasm",
		Usage: "External ewasm configuration (default = built-in interpreter)",
		Value: "",
	}
	EVMInterpreterFlag = cli.StringFlag{
		Name:  "vm.evm",
		Usage: "External EVM configuration (default = built-in interpreter)",
		Value: "",
	}
)

// MakeDataDir retrieves the currently requested data directory, terminating
// if none (or the empty string) is specified. If the node is starting a testnet,
// then a subdirectory of the specified datadir will be used.
func MakeDataDir(ctx *cli.Context) string {
	if path := ctx.GlobalString(DataDirFlag.Name); path != "" {
		if ctx.GlobalBool(LegacyTestnetFlag.Name) || ctx.GlobalBool(RopstenFlag.Name) {
			// Maintain compatibility with older Geth configurations storing the
			// Ropsten database in `testnet` instead of `ropsten`.
			legacyPath := filepath.Join(path, "testnet")
			if _, err := os.Stat(legacyPath); !os.IsNotExist(err) {
				return legacyPath
			}
			return filepath.Join(path, "ropsten")
		}
		if ctx.GlobalBool(RinkebyFlag.Name) {
			return filepath.Join(path, "rinkeby")
		}
		if ctx.GlobalBool(GoerliFlag.Name) {
			return filepath.Join(path, "goerli")
		}
<<<<<<< HEAD
		if ctx.GlobalBool(ClassicFlag.Name) {
			return filepath.Join(path, "classic")
		}
		if ctx.GlobalBool(MordorFlag.Name) {
			return filepath.Join(path, "mordor")
		}
		if ctx.GlobalBool(KottiFlag.Name) {
			return filepath.Join(path, "kotti")
		}
		if ctx.GlobalBool(MusicoinFlag.Name) {
			return filepath.Join(path, "musicoin")
=======
		if ctx.GlobalBool(YoloV1Flag.Name) {
			return filepath.Join(path, "yolo-v1")
>>>>>>> 0f77f34b
		}
		return path
	}
	Fatalf("Cannot determine default data directory, please set manually (--datadir)")
	return ""
}

// setNodeKey creates a node key from set command line flags, either loading it
// from a file or as a specified hex value. If neither flags were provided, this
// method returns nil and an emphemeral key is to be generated.
func setNodeKey(ctx *cli.Context, cfg *p2p.Config) {
	var (
		hex  = ctx.GlobalString(NodeKeyHexFlag.Name)
		file = ctx.GlobalString(NodeKeyFileFlag.Name)
		key  *ecdsa.PrivateKey
		err  error
	)
	switch {
	case file != "" && hex != "":
		Fatalf("Options %q and %q are mutually exclusive", NodeKeyFileFlag.Name, NodeKeyHexFlag.Name)
	case file != "":
		if key, err = crypto.LoadECDSA(file); err != nil {
			Fatalf("Option %q: %v", NodeKeyFileFlag.Name, err)
		}
		cfg.PrivateKey = key
	case hex != "":
		if key, err = crypto.HexToECDSA(hex); err != nil {
			Fatalf("Option %q: %v", NodeKeyHexFlag.Name, err)
		}
		cfg.PrivateKey = key
	}
}

// setNodeUserIdent creates the user identifier from CLI flags.
func setNodeUserIdent(ctx *cli.Context, cfg *node.Config) {
	if identity := ctx.GlobalString(IdentityFlag.Name); len(identity) > 0 {
		cfg.UserIdent = identity
	}
}

// setBootstrapNodes creates a list of bootstrap nodes from the command line
// flags, reverting to pre-configured ones if none have been specified.
func setBootstrapNodes(ctx *cli.Context, cfg *p2p.Config) {
	urls := params.MainnetBootnodes
	switch {
	case ctx.GlobalIsSet(BootnodesFlag.Name) || ctx.GlobalIsSet(LegacyBootnodesV4Flag.Name):
		if ctx.GlobalIsSet(LegacyBootnodesV4Flag.Name) {
			urls = splitAndTrim(ctx.GlobalString(LegacyBootnodesV4Flag.Name))
		} else {
			urls = splitAndTrim(ctx.GlobalString(BootnodesFlag.Name))
		}
	case ctx.GlobalBool(LegacyTestnetFlag.Name) || ctx.GlobalBool(RopstenFlag.Name):
		urls = params.RopstenBootnodes
	case ctx.GlobalBool(RinkebyFlag.Name):
		urls = params.RinkebyBootnodes
	case ctx.GlobalBool(GoerliFlag.Name):
		urls = params.GoerliBootnodes
<<<<<<< HEAD
	case ctx.GlobalBool(ClassicFlag.Name):
		urls = params.ClassicBootnodes
	case ctx.GlobalBool(MordorFlag.Name):
		urls = params.MordorBootnodes
	case ctx.GlobalBool(KottiFlag.Name):
		urls = params.KottiBootnodes
	case ctx.GlobalBool(MusicoinFlag.Name):
		urls = params.MusicoinBootnodes
=======
	case ctx.GlobalBool(YoloV1Flag.Name):
		urls = params.YoloV1Bootnodes
>>>>>>> 0f77f34b
	case cfg.BootstrapNodes != nil:
		return // already set, don't apply defaults.
	}

	cfg.BootstrapNodes = make([]*enode.Node, 0, len(urls))
	for _, url := range urls {
		if url != "" {
			node, err := enode.Parse(enode.ValidSchemes, url)
			if err != nil {
				log.Crit("Bootstrap URL invalid", "enode", url, "err", err)
				continue
			}
			cfg.BootstrapNodes = append(cfg.BootstrapNodes, node)
		}
	}
}

// setBootstrapNodesV5 creates a list of bootstrap nodes from the command line
// flags, reverting to pre-configured ones if none have been specified.
func setBootstrapNodesV5(ctx *cli.Context, cfg *p2p.Config) {
	urls := params.MainnetBootnodes
	switch {
	case ctx.GlobalIsSet(BootnodesFlag.Name) || ctx.GlobalIsSet(LegacyBootnodesV5Flag.Name):
		if ctx.GlobalIsSet(LegacyBootnodesV5Flag.Name) {
			urls = splitAndTrim(ctx.GlobalString(LegacyBootnodesV5Flag.Name))
		} else {
			urls = splitAndTrim(ctx.GlobalString(BootnodesFlag.Name))
		}
	case ctx.GlobalBool(RopstenFlag.Name):
		urls = params.RopstenBootnodes
	case ctx.GlobalBool(RinkebyFlag.Name):
		urls = params.RinkebyBootnodes
	case ctx.GlobalBool(GoerliFlag.Name):
		urls = params.GoerliBootnodes
<<<<<<< HEAD
	case ctx.GlobalBool(ClassicFlag.Name):
		urls = params.ClassicBootnodes
	case ctx.GlobalBool(MordorFlag.Name):
		urls = params.MordorBootnodes
	case ctx.GlobalBool(KottiFlag.Name):
		urls = params.KottiBootnodes
	case ctx.GlobalBool(MusicoinFlag.Name):
		urls = params.MusicoinBootnodes
=======
	case ctx.GlobalBool(YoloV1Flag.Name):
		urls = params.YoloV1Bootnodes
>>>>>>> 0f77f34b
	case cfg.BootstrapNodesV5 != nil:
		return // already set, don't apply defaults.
	}

	cfg.BootstrapNodesV5 = make([]*discv5.Node, 0, len(urls))
	for _, url := range urls {
		if url != "" {
			node, err := discv5.ParseNode(url)
			if err != nil {
				log.Error("Bootstrap URL invalid", "enode", url, "err", err)
				continue
			}
			cfg.BootstrapNodesV5 = append(cfg.BootstrapNodesV5, node)
		}
	}
}

// setListenAddress creates a TCP listening address string from set command
// line flags.
func setListenAddress(ctx *cli.Context, cfg *p2p.Config) {
	if ctx.GlobalIsSet(ListenPortFlag.Name) {
		cfg.ListenAddr = fmt.Sprintf(":%d", ctx.GlobalInt(ListenPortFlag.Name))
	}
}

// setNAT creates a port mapper from command line flags.
func setNAT(ctx *cli.Context, cfg *p2p.Config) {
	if ctx.GlobalIsSet(NATFlag.Name) {
		natif, err := nat.Parse(ctx.GlobalString(NATFlag.Name))
		if err != nil {
			Fatalf("Option %s: %v", NATFlag.Name, err)
		}
		cfg.NAT = natif
	}
}

// splitAndTrim splits input separated by a comma
// and trims excessive white space from the substrings.
func splitAndTrim(input string) []string {
	result := strings.Split(input, ",")
	for i, r := range result {
		result[i] = strings.TrimSpace(r)
	}
	return result
}

// setHTTP creates the HTTP RPC listener interface string from the set
// command line flags, returning empty if the HTTP endpoint is disabled.
func setHTTP(ctx *cli.Context, cfg *node.Config) {
	if ctx.GlobalBool(LegacyRPCEnabledFlag.Name) && cfg.HTTPHost == "" {
		log.Warn("The flag --rpc is deprecated and will be removed in the future, please use --http")
		cfg.HTTPHost = "127.0.0.1"
		if ctx.GlobalIsSet(LegacyRPCListenAddrFlag.Name) {
			cfg.HTTPHost = ctx.GlobalString(LegacyRPCListenAddrFlag.Name)
			log.Warn("The flag --rpcaddr is deprecated and will be removed in the future, please use --http.addr")
		}
	}
	if ctx.GlobalBool(HTTPEnabledFlag.Name) && cfg.HTTPHost == "" {
		cfg.HTTPHost = "127.0.0.1"
		if ctx.GlobalIsSet(HTTPListenAddrFlag.Name) {
			cfg.HTTPHost = ctx.GlobalString(HTTPListenAddrFlag.Name)
		}
	}

	if ctx.GlobalIsSet(LegacyRPCPortFlag.Name) {
		cfg.HTTPPort = ctx.GlobalInt(LegacyRPCPortFlag.Name)
		log.Warn("The flag --rpcport is deprecated and will be removed in the future, please use --http.port")
	}
	if ctx.GlobalIsSet(HTTPPortFlag.Name) {
		cfg.HTTPPort = ctx.GlobalInt(HTTPPortFlag.Name)
	}

	if ctx.GlobalIsSet(LegacyRPCCORSDomainFlag.Name) {
		cfg.HTTPCors = splitAndTrim(ctx.GlobalString(LegacyRPCCORSDomainFlag.Name))
		log.Warn("The flag --rpccorsdomain is deprecated and will be removed in the future, please use --http.corsdomain")
	}
	if ctx.GlobalIsSet(HTTPCORSDomainFlag.Name) {
		cfg.HTTPCors = splitAndTrim(ctx.GlobalString(HTTPCORSDomainFlag.Name))
	}

	if ctx.GlobalIsSet(LegacyRPCApiFlag.Name) {
		cfg.HTTPModules = splitAndTrim(ctx.GlobalString(LegacyRPCApiFlag.Name))
		log.Warn("The flag --rpcapi is deprecated and will be removed in the future, please use --http.api")
	}
	if ctx.GlobalIsSet(HTTPApiFlag.Name) {
		cfg.HTTPModules = splitAndTrim(ctx.GlobalString(HTTPApiFlag.Name))
	}

	if ctx.GlobalIsSet(LegacyRPCVirtualHostsFlag.Name) {
		cfg.HTTPVirtualHosts = splitAndTrim(ctx.GlobalString(LegacyRPCVirtualHostsFlag.Name))
		log.Warn("The flag --rpcvhosts is deprecated and will be removed in the future, please use --http.vhosts")
	}
	if ctx.GlobalIsSet(HTTPVirtualHostsFlag.Name) {
		cfg.HTTPVirtualHosts = splitAndTrim(ctx.GlobalString(HTTPVirtualHostsFlag.Name))
	}
}

// setGraphQL creates the GraphQL listener interface string from the set
// command line flags, returning empty if the GraphQL endpoint is disabled.
func setGraphQL(ctx *cli.Context, cfg *node.Config) {
	if ctx.GlobalBool(GraphQLEnabledFlag.Name) && cfg.GraphQLHost == "" {
		cfg.GraphQLHost = "127.0.0.1"
		if ctx.GlobalIsSet(GraphQLListenAddrFlag.Name) {
			cfg.GraphQLHost = ctx.GlobalString(GraphQLListenAddrFlag.Name)
		}
	}
	cfg.GraphQLPort = ctx.GlobalInt(GraphQLPortFlag.Name)
	if ctx.GlobalIsSet(GraphQLCORSDomainFlag.Name) {
		cfg.GraphQLCors = splitAndTrim(ctx.GlobalString(GraphQLCORSDomainFlag.Name))
	}
	if ctx.GlobalIsSet(GraphQLVirtualHostsFlag.Name) {
		cfg.GraphQLVirtualHosts = splitAndTrim(ctx.GlobalString(GraphQLVirtualHostsFlag.Name))
	}
}

// setWS creates the WebSocket RPC listener interface string from the set
// command line flags, returning empty if the HTTP endpoint is disabled.
func setWS(ctx *cli.Context, cfg *node.Config) {
	if ctx.GlobalBool(WSEnabledFlag.Name) && cfg.WSHost == "" {
		cfg.WSHost = "127.0.0.1"
		if ctx.GlobalIsSet(LegacyWSListenAddrFlag.Name) {
			cfg.WSHost = ctx.GlobalString(LegacyWSListenAddrFlag.Name)
			log.Warn("The flag --wsaddr is deprecated and will be removed in the future, please use --ws.addr")
		}
		if ctx.GlobalIsSet(WSListenAddrFlag.Name) {
			cfg.WSHost = ctx.GlobalString(WSListenAddrFlag.Name)
		}
	}
	if ctx.GlobalIsSet(LegacyWSPortFlag.Name) {
		cfg.WSPort = ctx.GlobalInt(LegacyWSPortFlag.Name)
		log.Warn("The flag --wsport is deprecated and will be removed in the future, please use --ws.port")
	}
	if ctx.GlobalIsSet(WSPortFlag.Name) {
		cfg.WSPort = ctx.GlobalInt(WSPortFlag.Name)
	}

	if ctx.GlobalIsSet(LegacyWSAllowedOriginsFlag.Name) {
		cfg.WSOrigins = splitAndTrim(ctx.GlobalString(LegacyWSAllowedOriginsFlag.Name))
		log.Warn("The flag --wsorigins is deprecated and will be removed in the future, please use --ws.origins")
	}
	if ctx.GlobalIsSet(WSAllowedOriginsFlag.Name) {
		cfg.WSOrigins = splitAndTrim(ctx.GlobalString(WSAllowedOriginsFlag.Name))
	}

	if ctx.GlobalIsSet(LegacyWSApiFlag.Name) {
		cfg.WSModules = splitAndTrim(ctx.GlobalString(LegacyWSApiFlag.Name))
		log.Warn("The flag --wsapi is deprecated and will be removed in the future, please use --ws.api")
	}
	if ctx.GlobalIsSet(WSApiFlag.Name) {
		cfg.WSModules = splitAndTrim(ctx.GlobalString(WSApiFlag.Name))
	}
}

// setIPC creates an IPC path configuration from the set command line flags,
// returning an empty string if IPC was explicitly disabled, or the set path.
func setIPC(ctx *cli.Context, cfg *node.Config) {
	CheckExclusive(ctx, IPCDisabledFlag, IPCPathFlag)
	switch {
	case ctx.GlobalBool(IPCDisabledFlag.Name):
		cfg.IPCPath = ""
	case ctx.GlobalIsSet(IPCPathFlag.Name):
		cfg.IPCPath = ctx.GlobalString(IPCPathFlag.Name)
	}
}

// setLes configures the les server and ultra light client settings from the command line flags.
func setLes(ctx *cli.Context, cfg *eth.Config) {
	if ctx.GlobalIsSet(LegacyLightServFlag.Name) {
		cfg.LightServ = ctx.GlobalInt(LegacyLightServFlag.Name)
		log.Warn("The flag --lightserv is deprecated and will be removed in the future, please use --light.serve")
	}
	if ctx.GlobalIsSet(LightServeFlag.Name) {
		cfg.LightServ = ctx.GlobalInt(LightServeFlag.Name)
	}
	if ctx.GlobalIsSet(LightIngressFlag.Name) {
		cfg.LightIngress = ctx.GlobalInt(LightIngressFlag.Name)
	}
	if ctx.GlobalIsSet(LightEgressFlag.Name) {
		cfg.LightEgress = ctx.GlobalInt(LightEgressFlag.Name)
	}
	if ctx.GlobalIsSet(LegacyLightPeersFlag.Name) {
		cfg.LightPeers = ctx.GlobalInt(LegacyLightPeersFlag.Name)
		log.Warn("The flag --lightpeers is deprecated and will be removed in the future, please use --light.maxpeers")
	}
	if ctx.GlobalIsSet(LightMaxPeersFlag.Name) {
		cfg.LightPeers = ctx.GlobalInt(LightMaxPeersFlag.Name)
	}
	if ctx.GlobalIsSet(UltraLightServersFlag.Name) {
		cfg.UltraLightServers = strings.Split(ctx.GlobalString(UltraLightServersFlag.Name), ",")
	}
	if ctx.GlobalIsSet(UltraLightFractionFlag.Name) {
		cfg.UltraLightFraction = ctx.GlobalInt(UltraLightFractionFlag.Name)
	}
	if cfg.UltraLightFraction <= 0 && cfg.UltraLightFraction > 100 {
		log.Error("Ultra light fraction is invalid", "had", cfg.UltraLightFraction, "updated", eth.DefaultConfig.UltraLightFraction)
		cfg.UltraLightFraction = eth.DefaultConfig.UltraLightFraction
	}
	if ctx.GlobalIsSet(UltraLightOnlyAnnounceFlag.Name) {
		cfg.UltraLightOnlyAnnounce = ctx.GlobalBool(UltraLightOnlyAnnounceFlag.Name)
	}
}

// makeDatabaseHandles raises out the number of allowed file handles per process
// for Geth and returns half of the allowance to assign to the database.
func makeDatabaseHandles() int {
	limit, err := fdlimit.Maximum()
	if err != nil {
		Fatalf("Failed to retrieve file descriptor allowance: %v", err)
	}
	raised, err := fdlimit.Raise(uint64(limit))
	if err != nil {
		Fatalf("Failed to raise file descriptor allowance: %v", err)
	}
	return int(raised / 2) // Leave half for networking and other stuff
}

// MakeAddress converts an account specified directly as a hex encoded string or
// a key index in the key store to an internal account representation.
func MakeAddress(ks *keystore.KeyStore, account string) (accounts.Account, error) {
	// If the specified account is a valid address, return it
	if common.IsHexAddress(account) {
		return accounts.Account{Address: common.HexToAddress(account)}, nil
	}
	// Otherwise try to interpret the account as a keystore index
	index, err := strconv.Atoi(account)
	if err != nil || index < 0 {
		return accounts.Account{}, fmt.Errorf("invalid account address or index %q", account)
	}
	log.Warn("-------------------------------------------------------------------")
	log.Warn("Referring to accounts by order in the keystore folder is dangerous!")
	log.Warn("This functionality is deprecated and will be removed in the future!")
	log.Warn("Please use explicit addresses! (can search via `geth account list`)")
	log.Warn("-------------------------------------------------------------------")

	accs := ks.Accounts()
	if len(accs) <= index {
		return accounts.Account{}, fmt.Errorf("index %d higher than number of accounts %d", index, len(accs))
	}
	return accs[index], nil
}

// setEtherbase retrieves the etherbase either from the directly specified
// command line flags or from the keystore if CLI indexed.
func setEtherbase(ctx *cli.Context, ks *keystore.KeyStore, cfg *eth.Config) {
	// Extract the current etherbase, new flag overriding legacy one
	var etherbase string
	if ctx.GlobalIsSet(LegacyMinerEtherbaseFlag.Name) {
		etherbase = ctx.GlobalString(LegacyMinerEtherbaseFlag.Name)
		log.Warn("The flag --etherbase is deprecated and will be removed in the future, please use --miner.etherbase")

	}
	if ctx.GlobalIsSet(MinerEtherbaseFlag.Name) {
		etherbase = ctx.GlobalString(MinerEtherbaseFlag.Name)
	}
	// Convert the etherbase into an address and configure it
	if etherbase != "" {
		if ks != nil {
			account, err := MakeAddress(ks, etherbase)
			if err != nil {
				Fatalf("Invalid miner etherbase: %v", err)
			}
			cfg.Miner.Etherbase = account.Address
		} else {
			Fatalf("No etherbase configured")
		}
	}
}

// MakePasswordList reads password lines from the file specified by the global --password flag.
func MakePasswordList(ctx *cli.Context) []string {
	path := ctx.GlobalString(PasswordFileFlag.Name)
	if path == "" {
		return nil
	}
	text, err := ioutil.ReadFile(path)
	if err != nil {
		Fatalf("Failed to read password file: %v", err)
	}
	lines := strings.Split(string(text), "\n")
	// Sanitise DOS line endings.
	for i := range lines {
		lines[i] = strings.TrimRight(lines[i], "\r")
	}
	return lines
}

func SetP2PConfig(ctx *cli.Context, cfg *p2p.Config) {
	setNodeKey(ctx, cfg)
	setNAT(ctx, cfg)
	setListenAddress(ctx, cfg)
	setBootstrapNodes(ctx, cfg)
	setBootstrapNodesV5(ctx, cfg)

	lightClient := ctx.GlobalString(SyncModeFlag.Name) == "light"
	lightServer := (ctx.GlobalInt(LegacyLightServFlag.Name) != 0 || ctx.GlobalInt(LightServeFlag.Name) != 0)

	lightPeers := ctx.GlobalInt(LegacyLightPeersFlag.Name)
	if ctx.GlobalIsSet(LightMaxPeersFlag.Name) {
		lightPeers = ctx.GlobalInt(LightMaxPeersFlag.Name)
	}
	if lightClient && !ctx.GlobalIsSet(LegacyLightPeersFlag.Name) && !ctx.GlobalIsSet(LightMaxPeersFlag.Name) {
		// dynamic default - for clients we use 1/10th of the default for servers
		lightPeers /= 10
	}

	if ctx.GlobalIsSet(MaxPeersFlag.Name) {
		cfg.MaxPeers = ctx.GlobalInt(MaxPeersFlag.Name)
		if lightServer && !ctx.GlobalIsSet(LegacyLightPeersFlag.Name) && !ctx.GlobalIsSet(LightMaxPeersFlag.Name) {
			cfg.MaxPeers += lightPeers
		}
	} else {
		if lightServer {
			cfg.MaxPeers += lightPeers
		}
		if lightClient && (ctx.GlobalIsSet(LegacyLightPeersFlag.Name) || ctx.GlobalIsSet(LightMaxPeersFlag.Name)) && cfg.MaxPeers < lightPeers {
			cfg.MaxPeers = lightPeers
		}
	}
	if !(lightClient || lightServer) {
		lightPeers = 0
	}
	ethPeers := cfg.MaxPeers - lightPeers
	if lightClient {
		ethPeers = 0
	}
	log.Info("Maximum peer count", "ETH", ethPeers, "LES", lightPeers, "total", cfg.MaxPeers)

	if ctx.GlobalIsSet(MaxPendingPeersFlag.Name) {
		cfg.MaxPendingPeers = ctx.GlobalInt(MaxPendingPeersFlag.Name)
	}
	if ctx.GlobalIsSet(NoDiscoverFlag.Name) || lightClient {
		cfg.NoDiscovery = true
	}

	// if we're running a light client or server, force enable the v5 peer discovery
	// unless it is explicitly disabled with --nodiscover note that explicitly specifying
	// --v5disc overrides --nodiscover, in which case the later only disables v4 discovery
	forceV5Discovery := (lightClient || lightServer) && !ctx.GlobalBool(NoDiscoverFlag.Name)
	if ctx.GlobalIsSet(DiscoveryV5Flag.Name) {
		cfg.DiscoveryV5 = ctx.GlobalBool(DiscoveryV5Flag.Name)
	} else if forceV5Discovery {
		cfg.DiscoveryV5 = true
	}

	if netrestrict := ctx.GlobalString(NetrestrictFlag.Name); netrestrict != "" {
		list, err := netutil.ParseNetlist(netrestrict)
		if err != nil {
			Fatalf("Option %q: %v", NetrestrictFlag.Name, err)
		}
		cfg.NetRestrict = list
	}

	if ctx.GlobalBool(DeveloperFlag.Name) {
		// --dev mode can't use p2p networking.
		cfg.MaxPeers = 0
		cfg.ListenAddr = ":0"
		cfg.NoDiscovery = true
		cfg.DiscoveryV5 = false
	}
}

// SetNodeConfig applies node-related command line flags to the config.
func SetNodeConfig(ctx *cli.Context, cfg *node.Config) {
	SetP2PConfig(ctx, &cfg.P2P)
	setIPC(ctx, cfg)
	setHTTP(ctx, cfg)
	setGraphQL(ctx, cfg)
	setWS(ctx, cfg)
	setNodeUserIdent(ctx, cfg)
	setDataDir(ctx, cfg)
	setSmartCard(ctx, cfg)

	if ctx.GlobalIsSet(ExternalSignerFlag.Name) {
		cfg.ExternalSigner = ctx.GlobalString(ExternalSignerFlag.Name)
	}

	if ctx.GlobalIsSet(KeyStoreDirFlag.Name) {
		cfg.KeyStoreDir = ctx.GlobalString(KeyStoreDirFlag.Name)
	}
	if ctx.GlobalIsSet(LightKDFFlag.Name) {
		cfg.UseLightweightKDF = ctx.GlobalBool(LightKDFFlag.Name)
	}
	if ctx.GlobalIsSet(NoUSBFlag.Name) {
		cfg.NoUSB = ctx.GlobalBool(NoUSBFlag.Name)
	}
	if ctx.GlobalIsSet(InsecureUnlockAllowedFlag.Name) {
		cfg.InsecureUnlockAllowed = ctx.GlobalBool(InsecureUnlockAllowedFlag.Name)
	}
}

func setSmartCard(ctx *cli.Context, cfg *node.Config) {
	// Skip enabling smartcards if no path is set
	path := ctx.GlobalString(SmartCardDaemonPathFlag.Name)
	if path == "" {
		return
	}
	// Sanity check that the smartcard path is valid
	fi, err := os.Stat(path)
	if err != nil {
		log.Info("Smartcard socket not found, disabling", "err", err)
		return
	}
	if fi.Mode()&os.ModeType != os.ModeSocket {
		log.Error("Invalid smartcard daemon path", "path", path, "type", fi.Mode().String())
		return
	}
	// Smartcard daemon path exists and is a socket, enable it
	cfg.SmartCardDaemonPath = path
}

func setDataDir(ctx *cli.Context, cfg *node.Config) {
	switch {
	case ctx.GlobalIsSet(DataDirFlag.Name):
		cfg.DataDir = ctx.GlobalString(DataDirFlag.Name)
	case ctx.GlobalBool(DeveloperFlag.Name):
		cfg.DataDir = "" // unless explicitly requested, use memory databases
	case (ctx.GlobalBool(LegacyTestnetFlag.Name) || ctx.GlobalBool(RopstenFlag.Name)) && cfg.DataDir == node.DefaultDataDir():
		// Maintain compatibility with older Geth configurations storing the
		// Ropsten database in `testnet` instead of `ropsten`.
		legacyPath := filepath.Join(node.DefaultDataDir(), "testnet")
		if _, err := os.Stat(legacyPath); !os.IsNotExist(err) {
			log.Warn("Using the deprecated `testnet` datadir. Future versions will store the Ropsten chain in `ropsten`.")
			cfg.DataDir = legacyPath
		} else {
			cfg.DataDir = filepath.Join(node.DefaultDataDir(), "ropsten")
		}
	case ctx.GlobalBool(RinkebyFlag.Name) && cfg.DataDir == node.DefaultDataDir():
		cfg.DataDir = filepath.Join(node.DefaultDataDir(), "rinkeby")
	case ctx.GlobalBool(GoerliFlag.Name) && cfg.DataDir == node.DefaultDataDir():
		cfg.DataDir = filepath.Join(node.DefaultDataDir(), "goerli")
<<<<<<< HEAD
	case ctx.GlobalBool(ClassicFlag.Name) && cfg.DataDir == node.DefaultDataDir():
		cfg.DataDir = filepath.Join(node.DefaultDataDir(), "classic")
	case ctx.GlobalBool(MordorFlag.Name) && cfg.DataDir == node.DefaultDataDir():
		cfg.DataDir = filepath.Join(node.DefaultDataDir(), "mordor")
	case ctx.GlobalBool(KottiFlag.Name) && cfg.DataDir == node.DefaultDataDir():
		cfg.DataDir = filepath.Join(node.DefaultDataDir(), "kotti")
	case ctx.GlobalBool(MusicoinFlag.Name) && cfg.DataDir == node.DefaultDataDir():
		cfg.DataDir = filepath.Join(node.DefaultDataDir(), "musicoin")
=======
	case ctx.GlobalBool(YoloV1Flag.Name) && cfg.DataDir == node.DefaultDataDir():
		cfg.DataDir = filepath.Join(node.DefaultDataDir(), "yolo-v1")
>>>>>>> 0f77f34b
	}
}

func setGPO(ctx *cli.Context, cfg *gasprice.Config) {
	if ctx.GlobalIsSet(LegacyGpoBlocksFlag.Name) {
		cfg.Blocks = ctx.GlobalInt(LegacyGpoBlocksFlag.Name)
		log.Warn("The flag --gpoblocks is deprecated and will be removed in the future, please use --gpo.blocks")
	}
	if ctx.GlobalIsSet(GpoBlocksFlag.Name) {
		cfg.Blocks = ctx.GlobalInt(GpoBlocksFlag.Name)
	}

	if ctx.GlobalIsSet(LegacyGpoPercentileFlag.Name) {
		cfg.Percentile = ctx.GlobalInt(LegacyGpoPercentileFlag.Name)
		log.Warn("The flag --gpopercentile is deprecated and will be removed in the future, please use --gpo.percentile")
	}
	if ctx.GlobalIsSet(GpoPercentileFlag.Name) {
		cfg.Percentile = ctx.GlobalInt(GpoPercentileFlag.Name)
	}
}

func setTxPool(ctx *cli.Context, cfg *core.TxPoolConfig) {
	if ctx.GlobalIsSet(TxPoolLocalsFlag.Name) {
		locals := strings.Split(ctx.GlobalString(TxPoolLocalsFlag.Name), ",")
		for _, account := range locals {
			if trimmed := strings.TrimSpace(account); !common.IsHexAddress(trimmed) {
				Fatalf("Invalid account in --txpool.locals: %s", trimmed)
			} else {
				cfg.Locals = append(cfg.Locals, common.HexToAddress(account))
			}
		}
	}
	if ctx.GlobalIsSet(TxPoolNoLocalsFlag.Name) {
		cfg.NoLocals = ctx.GlobalBool(TxPoolNoLocalsFlag.Name)
	}
	if ctx.GlobalIsSet(TxPoolJournalFlag.Name) {
		cfg.Journal = ctx.GlobalString(TxPoolJournalFlag.Name)
	}
	if ctx.GlobalIsSet(TxPoolRejournalFlag.Name) {
		cfg.Rejournal = ctx.GlobalDuration(TxPoolRejournalFlag.Name)
	}
	if ctx.GlobalIsSet(TxPoolPriceLimitFlag.Name) {
		cfg.PriceLimit = ctx.GlobalUint64(TxPoolPriceLimitFlag.Name)
	}
	if ctx.GlobalIsSet(TxPoolPriceBumpFlag.Name) {
		cfg.PriceBump = ctx.GlobalUint64(TxPoolPriceBumpFlag.Name)
	}
	if ctx.GlobalIsSet(TxPoolAccountSlotsFlag.Name) {
		cfg.AccountSlots = ctx.GlobalUint64(TxPoolAccountSlotsFlag.Name)
	}
	if ctx.GlobalIsSet(TxPoolGlobalSlotsFlag.Name) {
		cfg.GlobalSlots = ctx.GlobalUint64(TxPoolGlobalSlotsFlag.Name)
	}
	if ctx.GlobalIsSet(TxPoolAccountQueueFlag.Name) {
		cfg.AccountQueue = ctx.GlobalUint64(TxPoolAccountQueueFlag.Name)
	}
	if ctx.GlobalIsSet(TxPoolGlobalQueueFlag.Name) {
		cfg.GlobalQueue = ctx.GlobalUint64(TxPoolGlobalQueueFlag.Name)
	}
	if ctx.GlobalIsSet(TxPoolLifetimeFlag.Name) {
		cfg.Lifetime = ctx.GlobalDuration(TxPoolLifetimeFlag.Name)
	}
}

func setEthash(ctx *cli.Context, cfg *eth.Config) {
	if ctx.GlobalIsSet(EthashCacheDirFlag.Name) {
		cfg.Ethash.CacheDir = ctx.GlobalString(EthashCacheDirFlag.Name)
	}
	if ctx.GlobalIsSet(EthashDatasetDirFlag.Name) {
		cfg.Ethash.DatasetDir = ctx.GlobalString(EthashDatasetDirFlag.Name)
	}
	if ctx.GlobalIsSet(EthashCachesInMemoryFlag.Name) {
		cfg.Ethash.CachesInMem = ctx.GlobalInt(EthashCachesInMemoryFlag.Name)
	}
	if ctx.GlobalIsSet(EthashCachesOnDiskFlag.Name) {
		cfg.Ethash.CachesOnDisk = ctx.GlobalInt(EthashCachesOnDiskFlag.Name)
	}
	if ctx.GlobalIsSet(EthashCachesLockMmapFlag.Name) {
		cfg.Ethash.CachesLockMmap = ctx.GlobalBool(EthashCachesLockMmapFlag.Name)
	}
	if ctx.GlobalIsSet(EthashDatasetsInMemoryFlag.Name) {
		cfg.Ethash.DatasetsInMem = ctx.GlobalInt(EthashDatasetsInMemoryFlag.Name)
	}
	if ctx.GlobalIsSet(EthashDatasetsOnDiskFlag.Name) {
		cfg.Ethash.DatasetsOnDisk = ctx.GlobalInt(EthashDatasetsOnDiskFlag.Name)
	}
	if ctx.GlobalIsSet(EthashDatasetsLockMmapFlag.Name) {
		cfg.Ethash.DatasetsLockMmap = ctx.GlobalBool(EthashDatasetsLockMmapFlag.Name)
	}
}

func setMiner(ctx *cli.Context, cfg *miner.Config) {
	if ctx.GlobalIsSet(MinerNotifyFlag.Name) {
		cfg.Notify = strings.Split(ctx.GlobalString(MinerNotifyFlag.Name), ",")
	}
	if ctx.GlobalIsSet(LegacyMinerExtraDataFlag.Name) {
		cfg.ExtraData = []byte(ctx.GlobalString(LegacyMinerExtraDataFlag.Name))
		log.Warn("The flag --extradata is deprecated and will be removed in the future, please use --miner.extradata")
	}
	if ctx.GlobalIsSet(MinerExtraDataFlag.Name) {
		cfg.ExtraData = []byte(ctx.GlobalString(MinerExtraDataFlag.Name))
	}
	if ctx.GlobalIsSet(LegacyMinerGasTargetFlag.Name) {
		cfg.GasFloor = ctx.GlobalUint64(LegacyMinerGasTargetFlag.Name)
		log.Warn("The flag --targetgaslimit is deprecated and will be removed in the future, please use --miner.gastarget")
	}
	if ctx.GlobalIsSet(MinerGasTargetFlag.Name) {
		cfg.GasFloor = ctx.GlobalUint64(MinerGasTargetFlag.Name)
	}
	if ctx.GlobalIsSet(MinerGasLimitFlag.Name) {
		cfg.GasCeil = ctx.GlobalUint64(MinerGasLimitFlag.Name)
	}
	if ctx.GlobalIsSet(LegacyMinerGasPriceFlag.Name) {
		cfg.GasPrice = GlobalBig(ctx, LegacyMinerGasPriceFlag.Name)
		log.Warn("The flag --gasprice is deprecated and will be removed in the future, please use --miner.gasprice")
	}
	if ctx.GlobalIsSet(MinerGasPriceFlag.Name) {
		cfg.GasPrice = GlobalBig(ctx, MinerGasPriceFlag.Name)
	}
	if ctx.GlobalIsSet(MinerRecommitIntervalFlag.Name) {
		cfg.Recommit = ctx.Duration(MinerRecommitIntervalFlag.Name)
	}
	if ctx.GlobalIsSet(MinerNoVerfiyFlag.Name) {
		cfg.Noverify = ctx.Bool(MinerNoVerfiyFlag.Name)
	}
}

func setWhitelist(ctx *cli.Context, cfg *eth.Config) {
	whitelist := ctx.GlobalString(WhitelistFlag.Name)
	if whitelist == "" {
		return
	}
	cfg.Whitelist = make(map[uint64]common.Hash)
	for _, entry := range strings.Split(whitelist, ",") {
		parts := strings.Split(entry, "=")
		if len(parts) != 2 {
			Fatalf("Invalid whitelist entry: %s", entry)
		}
		number, err := strconv.ParseUint(parts[0], 0, 64)
		if err != nil {
			Fatalf("Invalid whitelist block number %s: %v", parts[0], err)
		}
		var hash common.Hash
		if err = hash.UnmarshalText([]byte(parts[1])); err != nil {
			Fatalf("Invalid whitelist hash %s: %v", parts[1], err)
		}
		cfg.Whitelist[number] = hash
	}
}

// CheckExclusive verifies that only a single instance of the provided flags was
// set by the user. Each flag might optionally be followed by a string type to
// specialize it further.
func CheckExclusive(ctx *cli.Context, args ...interface{}) {
	set := make([]string, 0, 1)
	for i := 0; i < len(args); i++ {
		// Make sure the next argument is a flag and skip if not set
		flag, ok := args[i].(cli.Flag)
		if !ok {
			panic(fmt.Sprintf("invalid argument, not cli.Flag type: %T", args[i]))
		}
		// Check if next arg extends current and expand its name if so
		name := flag.GetName()

		if i+1 < len(args) {
			switch option := args[i+1].(type) {
			case string:
				// Extended flag check, make sure value set doesn't conflict with passed in option
				if ctx.GlobalString(flag.GetName()) == option {
					name += "=" + option
					set = append(set, "--"+name)
				}
				// shift arguments and continue
				i++
				continue

			case cli.Flag:
			default:
				panic(fmt.Sprintf("invalid argument, not cli.Flag or string extension: %T", args[i+1]))
			}
		}
		// Mark the flag if it's set
		if ctx.GlobalIsSet(flag.GetName()) {
			set = append(set, "--"+name)
		}
	}
	if len(set) > 1 {
		Fatalf("Flags %v can't be used at the same time", strings.Join(set, ", "))
	}
}

// SetShhConfig applies shh-related command line flags to the config.
func SetShhConfig(ctx *cli.Context, stack *node.Node, cfg *whisper.Config) {
	if ctx.GlobalIsSet(WhisperMaxMessageSizeFlag.Name) {
		cfg.MaxMessageSize = uint32(ctx.GlobalUint(WhisperMaxMessageSizeFlag.Name))
	}
	if ctx.GlobalIsSet(WhisperMinPOWFlag.Name) {
		cfg.MinimumAcceptedPOW = ctx.GlobalFloat64(WhisperMinPOWFlag.Name)
	}
	if ctx.GlobalIsSet(WhisperRestrictConnectionBetweenLightClientsFlag.Name) {
		cfg.RestrictConnectionBetweenLightClients = true
	}
}

// SetEthConfig applies eth-related command line flags to the config.
func SetEthConfig(ctx *cli.Context, stack *node.Node, cfg *eth.Config) {
	// Avoid conflicting network flags
	CheckExclusive(ctx, DeveloperFlag, LegacyTestnetFlag, RopstenFlag, RinkebyFlag, GoerliFlag, YoloV1Flag)
	CheckExclusive(ctx, LegacyLightServFlag, LightServeFlag, SyncModeFlag, "light")
	CheckExclusive(ctx, DeveloperFlag, ExternalSignerFlag) // Can't use both ephemeral unlocked and external signer
	CheckExclusive(ctx, GCModeFlag, "archive", TxLookupLimitFlag)
	// todo(rjl493456442) make it available for les server
	// Ancient tx indices pruning is not available for les server now
	// since light client relies on the server for transaction status query.
	CheckExclusive(ctx, LegacyLightServFlag, LightServeFlag, TxLookupLimitFlag)
	var ks *keystore.KeyStore
	if keystores := stack.AccountManager().Backends(keystore.KeyStoreType); len(keystores) > 0 {
		ks = keystores[0].(*keystore.KeyStore)
	}
	setEtherbase(ctx, ks, cfg)
	setGPO(ctx, &cfg.GPO)
	setTxPool(ctx, &cfg.TxPool)
	setEthash(ctx, cfg)
	setMiner(ctx, &cfg.Miner)
	setWhitelist(ctx, cfg)
	setLes(ctx, cfg)

	if ctx.GlobalIsSet(SyncModeFlag.Name) {
		cfg.SyncMode = *GlobalTextMarshaler(ctx, SyncModeFlag.Name).(*downloader.SyncMode)
	}
	if ctx.GlobalIsSet(NetworkIdFlag.Name) {
		cfg.NetworkId = ctx.GlobalUint64(NetworkIdFlag.Name)
	}
	if ctx.GlobalIsSet(CacheFlag.Name) || ctx.GlobalIsSet(CacheDatabaseFlag.Name) {
		cfg.DatabaseCache = ctx.GlobalInt(CacheFlag.Name) * ctx.GlobalInt(CacheDatabaseFlag.Name) / 100
	}
	cfg.DatabaseHandles = makeDatabaseHandles()
	if ctx.GlobalIsSet(AncientFlag.Name) {
		cfg.DatabaseFreezer = ctx.GlobalString(AncientFlag.Name)
	}

	if gcmode := ctx.GlobalString(GCModeFlag.Name); gcmode != "full" && gcmode != "archive" {
		Fatalf("--%s must be either 'full' or 'archive'", GCModeFlag.Name)
	}
	if ctx.GlobalIsSet(GCModeFlag.Name) {
		cfg.NoPruning = ctx.GlobalString(GCModeFlag.Name) == "archive"
	}
	if ctx.GlobalIsSet(CacheNoPrefetchFlag.Name) {
		cfg.NoPrefetch = ctx.GlobalBool(CacheNoPrefetchFlag.Name)
	}
	if ctx.GlobalIsSet(TxLookupLimitFlag.Name) {
		cfg.TxLookupLimit = ctx.GlobalUint64(TxLookupLimitFlag.Name)
	}
	if ctx.GlobalIsSet(CacheFlag.Name) || ctx.GlobalIsSet(CacheTrieFlag.Name) {
		cfg.TrieCleanCache = ctx.GlobalInt(CacheFlag.Name) * ctx.GlobalInt(CacheTrieFlag.Name) / 100
	}
	if ctx.GlobalIsSet(CacheFlag.Name) || ctx.GlobalIsSet(CacheGCFlag.Name) {
		cfg.TrieDirtyCache = ctx.GlobalInt(CacheFlag.Name) * ctx.GlobalInt(CacheGCFlag.Name) / 100
	}
	if ctx.GlobalIsSet(CacheFlag.Name) || ctx.GlobalIsSet(CacheSnapshotFlag.Name) {
		cfg.SnapshotCache = ctx.GlobalInt(CacheFlag.Name) * ctx.GlobalInt(CacheSnapshotFlag.Name) / 100
	}
	if !ctx.GlobalIsSet(SnapshotFlag.Name) {
		cfg.SnapshotCache = 0 // Disabled
	}
	if ctx.GlobalIsSet(DocRootFlag.Name) {
		cfg.DocRoot = ctx.GlobalString(DocRootFlag.Name)
	}
	if ctx.GlobalIsSet(VMEnableDebugFlag.Name) {
		// TODO(fjl): force-enable this in --dev mode
		cfg.EnablePreimageRecording = ctx.GlobalBool(VMEnableDebugFlag.Name)
	}

	if ctx.GlobalIsSet(EWASMInterpreterFlag.Name) {
		cfg.EWASMInterpreter = ctx.GlobalString(EWASMInterpreterFlag.Name)
	}

	if ctx.GlobalIsSet(EVMInterpreterFlag.Name) {
		cfg.EVMInterpreter = ctx.GlobalString(EVMInterpreterFlag.Name)
	}
	if ctx.GlobalIsSet(RPCGlobalGasCap.Name) {
		cfg.RPCGasCap = new(big.Int).SetUint64(ctx.GlobalUint64(RPCGlobalGasCap.Name))
	}
	if ctx.GlobalIsSet(DNSDiscoveryFlag.Name) {
		urls := ctx.GlobalString(DNSDiscoveryFlag.Name)
		if urls == "" {
			cfg.DiscoveryURLs = []string{}
		} else {
			cfg.DiscoveryURLs = splitAndTrim(urls)
		}
	}

	// Override any default configs for hard coded networks.
	switch {
	case ctx.GlobalBool(LegacyTestnetFlag.Name) || ctx.GlobalBool(RopstenFlag.Name):
		if !ctx.GlobalIsSet(NetworkIdFlag.Name) {
			cfg.NetworkId = 3
		}
		cfg.Genesis = core.DefaultRopstenGenesisBlock()
<<<<<<< HEAD
		setDNSDiscoveryDefaults(cfg, params.RopstenKnownDNSNetwork)
=======
		setDNSDiscoveryDefaults(cfg, params.RopstenGenesisHash)
>>>>>>> 0f77f34b
	case ctx.GlobalBool(RinkebyFlag.Name):
		if !ctx.GlobalIsSet(NetworkIdFlag.Name) {
			cfg.NetworkId = 4
		}
		cfg.Genesis = core.DefaultRinkebyGenesisBlock()
<<<<<<< HEAD
		cfg.Checkpoint = params.RinkebyTrustedCheckpoint
		cfg.CheckpointOracle = params.RinkebyCheckpointOracle
		setDNSDiscoveryDefaults(cfg, params.RinkebyKnownDNSNetwork)
=======
		setDNSDiscoveryDefaults(cfg, params.RinkebyGenesisHash)
>>>>>>> 0f77f34b
	case ctx.GlobalBool(GoerliFlag.Name):
		if !ctx.GlobalIsSet(NetworkIdFlag.Name) {
			cfg.NetworkId = 5
		}
		cfg.Genesis = core.DefaultGoerliGenesisBlock()
<<<<<<< HEAD
		cfg.Checkpoint = params.GoerliTrustedCheckpoint
		cfg.CheckpointOracle = params.GoerliCheckpointOracle
		setDNSDiscoveryDefaults(cfg, params.GoerliKnownDNSNetwork)
	case ctx.GlobalBool(ClassicFlag.Name):
		if !ctx.GlobalIsSet(NetworkIdFlag.Name) {
			cfg.NetworkId = 1
		}
		cfg.Genesis = core.DefaultClassicGenesisBlock()
		setDNSDiscoveryDefaults(cfg, params.ClassicKnownDNSNetwork)
	case ctx.GlobalBool(MordorFlag.Name):
		if !ctx.GlobalIsSet(NetworkIdFlag.Name) {
			cfg.NetworkId = 7
		}
		cfg.Genesis = core.DefaultMordorGenesisBlock()
		setDNSDiscoveryDefaults(cfg, params.MordorKnownDNSNetwork)
	case ctx.GlobalBool(KottiFlag.Name):
		if !ctx.GlobalIsSet(NetworkIdFlag.Name) {
			cfg.NetworkId = 6
		}
		cfg.Genesis = core.DefaultKottiGenesisBlock()
		setDNSDiscoveryDefaults(cfg, params.KottiKnownDNSNetwork)
	case ctx.GlobalBool(MusicoinFlag.Name):
		if !ctx.GlobalIsSet(NetworkIdFlag.Name) {
			cfg.NetworkId = 7762959
		}
		cfg.Genesis = core.DefaultMusicoinGenesisBlock()
=======
		setDNSDiscoveryDefaults(cfg, params.GoerliGenesisHash)
	case ctx.GlobalBool(YoloV1Flag.Name):
		if !ctx.GlobalIsSet(NetworkIdFlag.Name) {
			cfg.NetworkId = 133519467574833 // "yolov1"
		}
		cfg.Genesis = core.DefaultYoloV1GenesisBlock()
>>>>>>> 0f77f34b
	case ctx.GlobalBool(DeveloperFlag.Name):
		if !ctx.GlobalIsSet(NetworkIdFlag.Name) {
			cfg.NetworkId = 1337
		}
		// Create new developer account or reuse existing one
		var (
			developer accounts.Account
			err       error
		)
		if accs := ks.Accounts(); len(accs) > 0 {
			developer = ks.Accounts()[0]
		} else {
			developer, err = ks.NewAccount("")
			if err != nil {
				Fatalf("Failed to create developer account: %v", err)
			}
		}
		if err := ks.Unlock(developer, ""); err != nil {
			Fatalf("Failed to unlock developer account: %v", err)
		}
		log.Info("Using developer account", "address", developer.Address)

		cfg.Genesis = core.DeveloperGenesisBlock(uint64(ctx.GlobalInt(DeveloperPeriodFlag.Name)), developer.Address)
		if !ctx.GlobalIsSet(MinerGasPriceFlag.Name) && !ctx.GlobalIsSet(LegacyMinerGasPriceFlag.Name) {
			cfg.Miner.GasPrice = big.NewInt(1)
		}
	default:
		if cfg.NetworkId == 1 {
<<<<<<< HEAD
			setDNSDiscoveryDefaults(cfg, params.MainnetKnownDNSNetwork)
=======
			setDNSDiscoveryDefaults(cfg, params.MainnetGenesisHash)
>>>>>>> 0f77f34b
		}
	}
}

// setDNSDiscoveryDefaults configures DNS discovery with the given URL if
// no URLs are set.
func setDNSDiscoveryDefaults(cfg *eth.Config, genesis common.Hash) {
	if cfg.DiscoveryURLs != nil {
		return // already set through flags/config
	}

	protocol := "all"
	if cfg.SyncMode == downloader.LightSync {
		protocol = "les"
	}
	if url := params.KnownDNSNetwork(genesis, protocol); url != "" {
		cfg.DiscoveryURLs = []string{url}
	}
}

// RegisterEthService adds an Ethereum client to the stack.
func RegisterEthService(stack *node.Node, cfg *eth.Config) {
	var err error
	if cfg.SyncMode == downloader.LightSync {
		err = stack.Register(func(ctx *node.ServiceContext) (node.Service, error) {
			return les.New(ctx, cfg)
		})
	} else {
		err = stack.Register(func(ctx *node.ServiceContext) (node.Service, error) {
			fullNode, err := eth.New(ctx, cfg)
			if fullNode != nil && cfg.LightServ > 0 {
				ls, _ := les.NewLesServer(fullNode, cfg)
				fullNode.AddLesServer(ls)
			}
			return fullNode, err
		})
	}
	if err != nil {
		Fatalf("Failed to register the Ethereum service: %v", err)
	}
}

// RegisterShhService configures Whisper and adds it to the given node.
func RegisterShhService(stack *node.Node, cfg *whisper.Config) {
	if err := stack.Register(func(n *node.ServiceContext) (node.Service, error) {
		return whisper.New(cfg), nil
	}); err != nil {
		Fatalf("Failed to register the Whisper service: %v", err)
	}
}

// RegisterEthStatsService configures the Ethereum Stats daemon and adds it to
// the given node.
func RegisterEthStatsService(stack *node.Node, url string) {
	if err := stack.Register(func(ctx *node.ServiceContext) (node.Service, error) {
		// Retrieve both eth and les services
		var ethServ *eth.Ethereum
		ctx.Service(&ethServ)

		var lesServ *les.LightEthereum
		ctx.Service(&lesServ)

		// Let ethstats use whichever is not nil
		return ethstats.New(url, ethServ, lesServ)
	}); err != nil {
		Fatalf("Failed to register the Ethereum Stats service: %v", err)
	}
}

// RegisterGraphQLService is a utility function to construct a new service and register it against a node.
func RegisterGraphQLService(stack *node.Node, endpoint string, cors, vhosts []string, timeouts rpc.HTTPTimeouts) {
	if err := stack.Register(func(ctx *node.ServiceContext) (node.Service, error) {
		// Try to construct the GraphQL service backed by a full node
		var ethServ *eth.Ethereum
		if err := ctx.Service(&ethServ); err == nil {
			return graphql.New(ethServ.APIBackend, endpoint, cors, vhosts, timeouts)
		}
		// Try to construct the GraphQL service backed by a light node
		var lesServ *les.LightEthereum
		if err := ctx.Service(&lesServ); err == nil {
			return graphql.New(lesServ.ApiBackend, endpoint, cors, vhosts, timeouts)
		}
		// Well, this should not have happened, bail out
		return nil, errors.New("no Ethereum service")
	}); err != nil {
		Fatalf("Failed to register the GraphQL service: %v", err)
	}
}

func SetupMetrics(ctx *cli.Context) {
	if metrics.Enabled {
		log.Info("Enabling metrics collection")
		var (
			enableExport = ctx.GlobalBool(MetricsEnableInfluxDBFlag.Name)
			endpoint     = ctx.GlobalString(MetricsInfluxDBEndpointFlag.Name)
			database     = ctx.GlobalString(MetricsInfluxDBDatabaseFlag.Name)
			username     = ctx.GlobalString(MetricsInfluxDBUsernameFlag.Name)
			password     = ctx.GlobalString(MetricsInfluxDBPasswordFlag.Name)
		)

		if enableExport {
			tagsMap := SplitTagsFlag(ctx.GlobalString(MetricsInfluxDBTagsFlag.Name))

			log.Info("Enabling metrics export to InfluxDB")

			go influxdb.InfluxDBWithTags(metrics.DefaultRegistry, 10*time.Second, endpoint, database, username, password, "geth.", tagsMap)
		}
	}
}

func SplitTagsFlag(tagsFlag string) map[string]string {
	tags := strings.Split(tagsFlag, ",")
	tagsMap := map[string]string{}

	for _, t := range tags {
		if t != "" {
			kv := strings.Split(t, "=")

			if len(kv) == 2 {
				tagsMap[kv[0]] = kv[1]
			}
		}
	}

	return tagsMap
}

// MakeChainDatabase open an LevelDB using the flags passed to the client and will hard crash if it fails.
func MakeChainDatabase(ctx *cli.Context, stack *node.Node) ethdb.Database {
	var (
		cache   = ctx.GlobalInt(CacheFlag.Name) * ctx.GlobalInt(CacheDatabaseFlag.Name) / 100
		handles = makeDatabaseHandles()
	)
	name := "chaindata"
	if ctx.GlobalString(SyncModeFlag.Name) == "light" {
		name = "lightchaindata"
	}
	chainDb, err := stack.OpenDatabaseWithFreezer(name, cache, handles, ctx.GlobalString(AncientFlag.Name), "")
	if err != nil {
		Fatalf("Could not open database: %v", err)
	}
	return chainDb
}

func MakeGenesis(ctx *cli.Context) *core.Genesis {
	var genesis *core.Genesis
	switch {
	case ctx.GlobalBool(LegacyTestnetFlag.Name) || ctx.GlobalBool(RopstenFlag.Name):
		genesis = core.DefaultRopstenGenesisBlock()
	case ctx.GlobalBool(RinkebyFlag.Name):
		genesis = core.DefaultRinkebyGenesisBlock()
	case ctx.GlobalBool(GoerliFlag.Name):
		genesis = core.DefaultGoerliGenesisBlock()
<<<<<<< HEAD
	case ctx.GlobalBool(ClassicFlag.Name):
		genesis = core.DefaultClassicGenesisBlock()
	case ctx.GlobalBool(MordorFlag.Name):
		genesis = core.DefaultMordorGenesisBlock()
	case ctx.GlobalBool(KottiFlag.Name):
		genesis = core.DefaultKottiGenesisBlock()
	case ctx.GlobalBool(MusicoinFlag.Name):
		genesis = core.DefaultMusicoinGenesisBlock()
=======
	case ctx.GlobalBool(YoloV1Flag.Name):
		genesis = core.DefaultYoloV1GenesisBlock()
>>>>>>> 0f77f34b
	case ctx.GlobalBool(DeveloperFlag.Name):
		Fatalf("Developer chains are ephemeral")
	}
	return genesis
}

// MakeChain creates a chain manager from set command line flags.
func MakeChain(ctx *cli.Context, stack *node.Node, readOnly bool) (chain *core.BlockChain, chainDb ethdb.Database) {
	var err error
	chainDb = MakeChainDatabase(ctx, stack)
	config, _, err := core.SetupGenesisBlock(chainDb, MakeGenesis(ctx))
	if err != nil {
		Fatalf("%v", err)
	}
	var engine consensus.Engine
	if config.Clique != nil {
		engine = clique.New(config.Clique, chainDb)
	} else {
		engine = ethash.NewFaker()
		if !ctx.GlobalBool(FakePoWFlag.Name) {
			engine = ethash.New(ethash.Config{
				CacheDir:         stack.ResolvePath(eth.DefaultConfig.Ethash.CacheDir),
				CachesInMem:      eth.DefaultConfig.Ethash.CachesInMem,
				CachesOnDisk:     eth.DefaultConfig.Ethash.CachesOnDisk,
				CachesLockMmap:   eth.DefaultConfig.Ethash.CachesLockMmap,
				DatasetDir:       stack.ResolvePath(eth.DefaultConfig.Ethash.DatasetDir),
				DatasetsInMem:    eth.DefaultConfig.Ethash.DatasetsInMem,
				DatasetsOnDisk:   eth.DefaultConfig.Ethash.DatasetsOnDisk,
				DatasetsLockMmap: eth.DefaultConfig.Ethash.DatasetsLockMmap,
			}, nil, false)
		}
	}
	if gcmode := ctx.GlobalString(GCModeFlag.Name); gcmode != "full" && gcmode != "archive" {
		Fatalf("--%s must be either 'full' or 'archive'", GCModeFlag.Name)
	}
	cache := &core.CacheConfig{
		TrieCleanLimit:      eth.DefaultConfig.TrieCleanCache,
		TrieCleanNoPrefetch: ctx.GlobalBool(CacheNoPrefetchFlag.Name),
		TrieDirtyLimit:      eth.DefaultConfig.TrieDirtyCache,
		TrieDirtyDisabled:   ctx.GlobalString(GCModeFlag.Name) == "archive",
		TrieTimeLimit:       eth.DefaultConfig.TrieTimeout,
		SnapshotLimit:       eth.DefaultConfig.SnapshotCache,
	}
	if !ctx.GlobalIsSet(SnapshotFlag.Name) {
		cache.SnapshotLimit = 0 // Disabled
	}
	if ctx.GlobalIsSet(CacheFlag.Name) || ctx.GlobalIsSet(CacheTrieFlag.Name) {
		cache.TrieCleanLimit = ctx.GlobalInt(CacheFlag.Name) * ctx.GlobalInt(CacheTrieFlag.Name) / 100
	}
	if ctx.GlobalIsSet(CacheFlag.Name) || ctx.GlobalIsSet(CacheGCFlag.Name) {
		cache.TrieDirtyLimit = ctx.GlobalInt(CacheFlag.Name) * ctx.GlobalInt(CacheGCFlag.Name) / 100
	}
	vmcfg := vm.Config{EnablePreimageRecording: ctx.GlobalBool(VMEnableDebugFlag.Name)}
	var limit *uint64
	if ctx.GlobalIsSet(TxLookupLimitFlag.Name) && !readOnly {
		l := ctx.GlobalUint64(TxLookupLimitFlag.Name)
		limit = &l
	}
	chain, err = core.NewBlockChain(chainDb, cache, config, engine, vmcfg, nil, limit)
	if err != nil {
		Fatalf("Can't create BlockChain: %v", err)
	}
	return chain, chainDb
}

// MakeConsolePreloads retrieves the absolute paths for the console JavaScript
// scripts to preload before starting.
func MakeConsolePreloads(ctx *cli.Context) []string {
	// Skip preloading if there's nothing to preload
	if ctx.GlobalString(PreloadJSFlag.Name) == "" {
		return nil
	}
	// Otherwise resolve absolute paths and return them
	var preloads []string

	assets := ctx.GlobalString(JSpathFlag.Name)
	for _, file := range strings.Split(ctx.GlobalString(PreloadJSFlag.Name), ",") {
		preloads = append(preloads, common.AbsolutePath(assets, strings.TrimSpace(file)))
	}
	return preloads
}

// MigrateFlags sets the global flag from a local flag when it's set.
// This is a temporary function used for migrating old command/flags to the
// new format.
//
// e.g. geth account new --keystore /tmp/mykeystore --lightkdf
//
// is equivalent after calling this method with:
//
// geth --keystore /tmp/mykeystore --lightkdf account new
//
// This allows the use of the existing configuration functionality.
// When all flags are migrated this function can be removed and the existing
// configuration functionality must be changed that is uses local flags
func MigrateFlags(action func(ctx *cli.Context) error) func(*cli.Context) error {
	return func(ctx *cli.Context) error {
		for _, name := range ctx.FlagNames() {
			if ctx.IsSet(name) {
				ctx.GlobalSet(name, ctx.String(name))
			}
		}
		return action(ctx)
	}
}<|MERGE_RESOLUTION|>--- conflicted
+++ resolved
@@ -768,7 +768,9 @@
 		if ctx.GlobalBool(GoerliFlag.Name) {
 			return filepath.Join(path, "goerli")
 		}
-<<<<<<< HEAD
+		if ctx.GlobalBool(YoloV1Flag.Name) {
+			return filepath.Join(path, "yolo-v1")
+		}
 		if ctx.GlobalBool(ClassicFlag.Name) {
 			return filepath.Join(path, "classic")
 		}
@@ -780,10 +782,6 @@
 		}
 		if ctx.GlobalBool(MusicoinFlag.Name) {
 			return filepath.Join(path, "musicoin")
-=======
-		if ctx.GlobalBool(YoloV1Flag.Name) {
-			return filepath.Join(path, "yolo-v1")
->>>>>>> 0f77f34b
 		}
 		return path
 	}
@@ -841,7 +839,8 @@
 		urls = params.RinkebyBootnodes
 	case ctx.GlobalBool(GoerliFlag.Name):
 		urls = params.GoerliBootnodes
-<<<<<<< HEAD
+	case ctx.GlobalBool(YoloV1Flag.Name):
+		urls = params.YoloV1Bootnodes
 	case ctx.GlobalBool(ClassicFlag.Name):
 		urls = params.ClassicBootnodes
 	case ctx.GlobalBool(MordorFlag.Name):
@@ -850,10 +849,6 @@
 		urls = params.KottiBootnodes
 	case ctx.GlobalBool(MusicoinFlag.Name):
 		urls = params.MusicoinBootnodes
-=======
-	case ctx.GlobalBool(YoloV1Flag.Name):
-		urls = params.YoloV1Bootnodes
->>>>>>> 0f77f34b
 	case cfg.BootstrapNodes != nil:
 		return // already set, don't apply defaults.
 	}
@@ -888,7 +883,8 @@
 		urls = params.RinkebyBootnodes
 	case ctx.GlobalBool(GoerliFlag.Name):
 		urls = params.GoerliBootnodes
-<<<<<<< HEAD
+	case ctx.GlobalBool(YoloV1Flag.Name):
+		urls = params.YoloV1Bootnodes
 	case ctx.GlobalBool(ClassicFlag.Name):
 		urls = params.ClassicBootnodes
 	case ctx.GlobalBool(MordorFlag.Name):
@@ -897,10 +893,6 @@
 		urls = params.KottiBootnodes
 	case ctx.GlobalBool(MusicoinFlag.Name):
 		urls = params.MusicoinBootnodes
-=======
-	case ctx.GlobalBool(YoloV1Flag.Name):
-		urls = params.YoloV1Bootnodes
->>>>>>> 0f77f34b
 	case cfg.BootstrapNodesV5 != nil:
 		return // already set, don't apply defaults.
 	}
@@ -1331,7 +1323,8 @@
 		cfg.DataDir = filepath.Join(node.DefaultDataDir(), "rinkeby")
 	case ctx.GlobalBool(GoerliFlag.Name) && cfg.DataDir == node.DefaultDataDir():
 		cfg.DataDir = filepath.Join(node.DefaultDataDir(), "goerli")
-<<<<<<< HEAD
+	case ctx.GlobalBool(YoloV1Flag.Name) && cfg.DataDir == node.DefaultDataDir():
+		cfg.DataDir = filepath.Join(node.DefaultDataDir(), "yolo-v1")
 	case ctx.GlobalBool(ClassicFlag.Name) && cfg.DataDir == node.DefaultDataDir():
 		cfg.DataDir = filepath.Join(node.DefaultDataDir(), "classic")
 	case ctx.GlobalBool(MordorFlag.Name) && cfg.DataDir == node.DefaultDataDir():
@@ -1340,10 +1333,6 @@
 		cfg.DataDir = filepath.Join(node.DefaultDataDir(), "kotti")
 	case ctx.GlobalBool(MusicoinFlag.Name) && cfg.DataDir == node.DefaultDataDir():
 		cfg.DataDir = filepath.Join(node.DefaultDataDir(), "musicoin")
-=======
-	case ctx.GlobalBool(YoloV1Flag.Name) && cfg.DataDir == node.DefaultDataDir():
-		cfg.DataDir = filepath.Join(node.DefaultDataDir(), "yolo-v1")
->>>>>>> 0f77f34b
 	}
 }
 
@@ -1643,32 +1632,28 @@
 			cfg.NetworkId = 3
 		}
 		cfg.Genesis = core.DefaultRopstenGenesisBlock()
-<<<<<<< HEAD
 		setDNSDiscoveryDefaults(cfg, params.RopstenKnownDNSNetwork)
-=======
-		setDNSDiscoveryDefaults(cfg, params.RopstenGenesisHash)
->>>>>>> 0f77f34b
 	case ctx.GlobalBool(RinkebyFlag.Name):
 		if !ctx.GlobalIsSet(NetworkIdFlag.Name) {
 			cfg.NetworkId = 4
 		}
 		cfg.Genesis = core.DefaultRinkebyGenesisBlock()
-<<<<<<< HEAD
 		cfg.Checkpoint = params.RinkebyTrustedCheckpoint
 		cfg.CheckpointOracle = params.RinkebyCheckpointOracle
 		setDNSDiscoveryDefaults(cfg, params.RinkebyKnownDNSNetwork)
-=======
-		setDNSDiscoveryDefaults(cfg, params.RinkebyGenesisHash)
->>>>>>> 0f77f34b
 	case ctx.GlobalBool(GoerliFlag.Name):
 		if !ctx.GlobalIsSet(NetworkIdFlag.Name) {
 			cfg.NetworkId = 5
 		}
 		cfg.Genesis = core.DefaultGoerliGenesisBlock()
-<<<<<<< HEAD
 		cfg.Checkpoint = params.GoerliTrustedCheckpoint
 		cfg.CheckpointOracle = params.GoerliCheckpointOracle
 		setDNSDiscoveryDefaults(cfg, params.GoerliKnownDNSNetwork)
+	case ctx.GlobalBool(YoloV1Flag.Name):
+		if !ctx.GlobalIsSet(NetworkIdFlag.Name) {
+			cfg.NetworkId = 133519467574833 // "yolov1"
+		}
+		cfg.Genesis = core.DefaultYoloV1GenesisBlock()
 	case ctx.GlobalBool(ClassicFlag.Name):
 		if !ctx.GlobalIsSet(NetworkIdFlag.Name) {
 			cfg.NetworkId = 1
@@ -1692,14 +1677,7 @@
 			cfg.NetworkId = 7762959
 		}
 		cfg.Genesis = core.DefaultMusicoinGenesisBlock()
-=======
 		setDNSDiscoveryDefaults(cfg, params.GoerliGenesisHash)
-	case ctx.GlobalBool(YoloV1Flag.Name):
-		if !ctx.GlobalIsSet(NetworkIdFlag.Name) {
-			cfg.NetworkId = 133519467574833 // "yolov1"
-		}
-		cfg.Genesis = core.DefaultYoloV1GenesisBlock()
->>>>>>> 0f77f34b
 	case ctx.GlobalBool(DeveloperFlag.Name):
 		if !ctx.GlobalIsSet(NetworkIdFlag.Name) {
 			cfg.NetworkId = 1337
@@ -1728,11 +1706,7 @@
 		}
 	default:
 		if cfg.NetworkId == 1 {
-<<<<<<< HEAD
 			setDNSDiscoveryDefaults(cfg, params.MainnetKnownDNSNetwork)
-=======
-			setDNSDiscoveryDefaults(cfg, params.MainnetGenesisHash)
->>>>>>> 0f77f34b
 		}
 	}
 }
@@ -1886,7 +1860,8 @@
 		genesis = core.DefaultRinkebyGenesisBlock()
 	case ctx.GlobalBool(GoerliFlag.Name):
 		genesis = core.DefaultGoerliGenesisBlock()
-<<<<<<< HEAD
+	case ctx.GlobalBool(YoloV1Flag.Name):
+		genesis = core.DefaultYoloV1GenesisBlock()
 	case ctx.GlobalBool(ClassicFlag.Name):
 		genesis = core.DefaultClassicGenesisBlock()
 	case ctx.GlobalBool(MordorFlag.Name):
@@ -1895,10 +1870,6 @@
 		genesis = core.DefaultKottiGenesisBlock()
 	case ctx.GlobalBool(MusicoinFlag.Name):
 		genesis = core.DefaultMusicoinGenesisBlock()
-=======
-	case ctx.GlobalBool(YoloV1Flag.Name):
-		genesis = core.DefaultYoloV1GenesisBlock()
->>>>>>> 0f77f34b
 	case ctx.GlobalBool(DeveloperFlag.Name):
 		Fatalf("Developer chains are ephemeral")
 	}
