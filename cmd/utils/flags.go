--- conflicted
+++ resolved
@@ -258,21 +258,10 @@
 		Name:  "whitelist",
 		Usage: "Comma separated block number-to-hash mappings to enforce (<number>=<hash>)",
 	}
-<<<<<<< HEAD
-	OverrideIstanbulFlag = cli.Uint64Flag{
-		Name:  "override.istanbul",
-		Usage: "Manually specify Istanbul fork-block, overriding the bundled setting",
-	}
-	OverrideMuirGlacierFlag = cli.Uint64Flag{
-		Name:  "override.muirglacier",
-		Usage: "Manually specify Muir Glacier fork-block, overriding the bundled setting",
-	}
 	OpposePhoenixForkFlag = cli.BoolFlag{
 		Name:  "oppose-phoenix-fork",
 		Usage: "Oppose the Phoenix hard fork on Ethereum Classic, staying on the non-fork side",
 	}
-=======
->>>>>>> 6d74d1e5
 	// Light server and client settings
 	LightServeFlag = cli.IntFlag{
 		Name:  "light.serve",
