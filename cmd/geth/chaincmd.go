// Copyright 2015 The go-ethereum Authors
// This file is part of go-ethereum.
//
// go-ethereum is free software: you can redistribute it and/or modify
// it under the terms of the GNU General Public License as published by
// the Free Software Foundation, either version 3 of the License, or
// (at your option) any later version.
//
// go-ethereum is distributed in the hope that it will be useful,
// but WITHOUT ANY WARRANTY; without even the implied warranty of
// MERCHANTABILITY or FITNESS FOR A PARTICULAR PURPOSE. See the
// GNU General Public License for more details.
//
// You should have received a copy of the GNU General Public License
// along with go-ethereum. If not, see <http://www.gnu.org/licenses/>.

package main

import (
	"encoding/json"
	"fmt"
	"os"
	"path/filepath"
	"runtime"
	"strconv"
	"sync/atomic"
	"time"

	"github.com/ethereum/go-ethereum/cmd/utils"
	"github.com/ethereum/go-ethereum/common"
	"github.com/ethereum/go-ethereum/console"
	"github.com/ethereum/go-ethereum/core"
	"github.com/ethereum/go-ethereum/core/rawdb"
	"github.com/ethereum/go-ethereum/core/state"
	"github.com/ethereum/go-ethereum/core/types"
	"github.com/ethereum/go-ethereum/eth/downloader"
	"github.com/ethereum/go-ethereum/event"
	"github.com/ethereum/go-ethereum/log"
	"github.com/ethereum/go-ethereum/metrics"
	"github.com/ethereum/go-ethereum/trie"
	"gopkg.in/urfave/cli.v1"
)

var (
	initCommand = cli.Command{
		Action:    utils.MigrateFlags(initGenesis),
		Name:      "init",
		Usage:     "Bootstrap and initialize a new genesis block",
		ArgsUsage: "<genesisPath>",
		Flags: []cli.Flag{
			utils.DataDirFlag,
		},
		Category: "BLOCKCHAIN COMMANDS",
		Description: `
The init command initializes a new genesis block and definition for the network.
This is a destructive action and changes the network in which you will be
participating.

It expects the genesis file as argument.`,
	}
	dumpGenesisCommand = cli.Command{
		Action:    utils.MigrateFlags(dumpGenesis),
		Name:      "dumpgenesis",
		Usage:     "Dumps genesis block JSON configuration to stdout",
		ArgsUsage: "",
		Flags: []cli.Flag{
			utils.DataDirFlag,
		},
		Category: "BLOCKCHAIN COMMANDS",
		Description: `
The dumpgenesis command dumps the genesis block configuration in JSON format to stdout.`,
	}
	importCommand = cli.Command{
		Action:    utils.MigrateFlags(importChain),
		Name:      "import",
		Usage:     "Import a blockchain file",
		ArgsUsage: "<filename> (<filename 2> ... <filename N>) ",
		Flags: []cli.Flag{
			utils.DataDirFlag,
			utils.CacheFlag,
			utils.SyncModeFlag,
			utils.GCModeFlag,
			utils.SnapshotFlag,
			utils.CacheDatabaseFlag,
			utils.CacheGCFlag,
			utils.MetricsEnabledFlag,
			utils.MetricsEnabledExpensiveFlag,
			utils.MetricsEnableInfluxDBFlag,
			utils.MetricsInfluxDBEndpointFlag,
			utils.MetricsInfluxDBDatabaseFlag,
			utils.MetricsInfluxDBUsernameFlag,
			utils.MetricsInfluxDBPasswordFlag,
			utils.MetricsInfluxDBTagsFlag,
		},
		Category: "BLOCKCHAIN COMMANDS",
		Description: `
The import command imports blocks from an RLP-encoded form. The form can be one file
with several RLP-encoded blocks, or several files can be used.

If only one file is used, import error will result in failure. If several files are used,
processing will proceed even if an individual RLP-file import failure occurs.`,
	}
	exportCommand = cli.Command{
		Action:    utils.MigrateFlags(exportChain),
		Name:      "export",
		Usage:     "Export blockchain into file",
		ArgsUsage: "<filename> [<blockNumFirst> <blockNumLast>]",
		Flags: []cli.Flag{
			utils.DataDirFlag,
			utils.CacheFlag,
			utils.SyncModeFlag,
		},
		Category: "BLOCKCHAIN COMMANDS",
		Description: `
Requires a first argument of the file to write to.
Optional second and third arguments control the first and
last block to write. In this mode, the file will be appended
if already existing. If the file ends with .gz, the output will
be gzipped.`,
	}
	importPreimagesCommand = cli.Command{
		Action:    utils.MigrateFlags(importPreimages),
		Name:      "import-preimages",
		Usage:     "Import the preimage database from an RLP stream",
		ArgsUsage: "<datafile>",
		Flags: []cli.Flag{
			utils.DataDirFlag,
			utils.CacheFlag,
			utils.SyncModeFlag,
		},
		Category: "BLOCKCHAIN COMMANDS",
		Description: `
	The import-preimages command imports hash preimages from an RLP encoded stream.`,
	}
	exportPreimagesCommand = cli.Command{
		Action:    utils.MigrateFlags(exportPreimages),
		Name:      "export-preimages",
		Usage:     "Export the preimage database into an RLP stream",
		ArgsUsage: "<dumpfile>",
		Flags: []cli.Flag{
			utils.DataDirFlag,
			utils.CacheFlag,
			utils.SyncModeFlag,
		},
		Category: "BLOCKCHAIN COMMANDS",
		Description: `
The export-preimages command export hash preimages to an RLP encoded stream`,
	}
	copydbCommand = cli.Command{
		Action:    utils.MigrateFlags(copyDb),
		Name:      "copydb",
		Usage:     "Create a local chain from a target chaindata folder",
		ArgsUsage: "<sourceChaindataDir>",
		Flags: []cli.Flag{
			utils.DataDirFlag,
			utils.CacheFlag,
			utils.SyncModeFlag,
			utils.FakePoWFlag,
			utils.RopstenFlag,
			utils.RinkebyFlag,
<<<<<<< HEAD
			utils.ClassicFlag,
			utils.MordorFlag,
			utils.KottiFlag,
			utils.MusicoinFlag,
=======
			utils.GoerliFlag,
			utils.LegacyTestnetFlag,
>>>>>>> cbc4ac26
		},
		Category: "BLOCKCHAIN COMMANDS",
		Description: `
The first argument must be the directory containing the blockchain to download from`,
	}
	removedbCommand = cli.Command{
		Action:    utils.MigrateFlags(removeDB),
		Name:      "removedb",
		Usage:     "Remove blockchain and state databases",
		ArgsUsage: " ",
		Flags: []cli.Flag{
			utils.DataDirFlag,
		},
		Category: "BLOCKCHAIN COMMANDS",
		Description: `
Remove blockchain and state databases`,
	}
	dumpCommand = cli.Command{
		Action:    utils.MigrateFlags(dump),
		Name:      "dump",
		Usage:     "Dump a specific block from storage",
		ArgsUsage: "[<blockHash> | <blockNum>]...",
		Flags: []cli.Flag{
			utils.DataDirFlag,
			utils.CacheFlag,
			utils.SyncModeFlag,
			utils.IterativeOutputFlag,
			utils.ExcludeCodeFlag,
			utils.ExcludeStorageFlag,
			utils.IncludeIncompletesFlag,
		},
		Category: "BLOCKCHAIN COMMANDS",
		Description: `
The arguments are interpreted as block numbers or hashes.
Use "ethereum dump 0" to dump the genesis block.`,
	}
	inspectCommand = cli.Command{
		Action:    utils.MigrateFlags(inspect),
		Name:      "inspect",
		Usage:     "Inspect the storage size for each type of data in the database",
		ArgsUsage: " ",
		Flags: []cli.Flag{
			utils.DataDirFlag,
			utils.AncientFlag,
			utils.CacheFlag,
			utils.RopstenFlag,
			utils.RinkebyFlag,
			utils.GoerliFlag,
			utils.LegacyTestnetFlag,
			utils.SyncModeFlag,
		},
		Category: "BLOCKCHAIN COMMANDS",
	}
)

// initGenesis will initialise the given JSON format genesis file and writes it as
// the zero'd block (i.e. genesis) or will fail hard if it can't succeed.
func initGenesis(ctx *cli.Context) error {
	// Make sure we have a valid genesis JSON
	genesisPath := ctx.Args().First()
	if len(genesisPath) == 0 {
		utils.Fatalf("Must supply path to genesis JSON file")
	}
	file, err := os.Open(genesisPath)
	if err != nil {
		utils.Fatalf("Failed to read genesis file: %v", err)
	}
	defer file.Close()

	genesis := new(core.Genesis)
	if err := json.NewDecoder(file).Decode(genesis); err != nil {
		utils.Fatalf("invalid genesis file: %v", err)
	}
	// Open an initialise both full and light databases
	stack := makeFullNode(ctx)
	defer stack.Close()

	for _, name := range []string{"chaindata", "lightchaindata"} {
		chaindb, err := stack.OpenDatabase(name, 0, 0, "")
		if err != nil {
			utils.Fatalf("Failed to open database: %v", err)
		}
		_, hash, err := core.SetupGenesisBlock(chaindb, genesis)
		if err != nil {
			utils.Fatalf("Failed to write genesis block: %v", err)
		}
		chaindb.Close()
		log.Info("Successfully wrote genesis state", "database", name, "hash", hash)
	}
	return nil
}

func dumpGenesis(ctx *cli.Context) error {
	genesis := utils.MakeGenesis(ctx)
	if genesis == nil {
		genesis = core.DefaultGenesisBlock()
	}
	if err := json.NewEncoder(os.Stdout).Encode(genesis); err != nil {
		utils.Fatalf("could not encode genesis")
	}
	return nil
}

func importChain(ctx *cli.Context) error {
	if len(ctx.Args()) < 1 {
		utils.Fatalf("This command requires an argument.")
	}
	// Start metrics export if enabled
	utils.SetupMetrics(ctx)
	// Start system runtime metrics collection
	go metrics.CollectProcessMetrics(3 * time.Second)
	stack := makeFullNode(ctx)
	defer stack.Close()

	chain, db := utils.MakeChain(ctx, stack)
	defer db.Close()

	// Start periodically gathering memory profiles
	var peakMemAlloc, peakMemSys uint64
	go func() {
		stats := new(runtime.MemStats)
		for {
			runtime.ReadMemStats(stats)
			if atomic.LoadUint64(&peakMemAlloc) < stats.Alloc {
				atomic.StoreUint64(&peakMemAlloc, stats.Alloc)
			}
			if atomic.LoadUint64(&peakMemSys) < stats.Sys {
				atomic.StoreUint64(&peakMemSys, stats.Sys)
			}
			time.Sleep(5 * time.Second)
		}
	}()
	// Import the chain
	start := time.Now()

	if len(ctx.Args()) == 1 {
		if err := utils.ImportChain(chain, ctx.Args().First()); err != nil {
			log.Error("Import error", "err", err)
		}
	} else {
		for _, arg := range ctx.Args() {
			if err := utils.ImportChain(chain, arg); err != nil {
				log.Error("Import error", "file", arg, "err", err)
			}
		}
	}
	chain.Stop()
	fmt.Printf("Import done in %v.\n\n", time.Since(start))

	// Output pre-compaction stats mostly to see the import trashing
	stats, err := db.Stat("leveldb.stats")
	if err != nil {
		utils.Fatalf("Failed to read database stats: %v", err)
	}
	fmt.Println(stats)

	ioStats, err := db.Stat("leveldb.iostats")
	if err != nil {
		utils.Fatalf("Failed to read database iostats: %v", err)
	}
	fmt.Println(ioStats)

	// Print the memory statistics used by the importing
	mem := new(runtime.MemStats)
	runtime.ReadMemStats(mem)

	fmt.Printf("Object memory: %.3f MB current, %.3f MB peak\n", float64(mem.Alloc)/1024/1024, float64(atomic.LoadUint64(&peakMemAlloc))/1024/1024)
	fmt.Printf("System memory: %.3f MB current, %.3f MB peak\n", float64(mem.Sys)/1024/1024, float64(atomic.LoadUint64(&peakMemSys))/1024/1024)
	fmt.Printf("Allocations:   %.3f million\n", float64(mem.Mallocs)/1000000)
	fmt.Printf("GC pause:      %v\n\n", time.Duration(mem.PauseTotalNs))

	if ctx.GlobalBool(utils.NoCompactionFlag.Name) {
		return nil
	}

	// Compact the entire database to more accurately measure disk io and print the stats
	start = time.Now()
	fmt.Println("Compacting entire database...")
	if err = db.Compact(nil, nil); err != nil {
		utils.Fatalf("Compaction failed: %v", err)
	}
	fmt.Printf("Compaction done in %v.\n\n", time.Since(start))

	stats, err = db.Stat("leveldb.stats")
	if err != nil {
		utils.Fatalf("Failed to read database stats: %v", err)
	}
	fmt.Println(stats)

	ioStats, err = db.Stat("leveldb.iostats")
	if err != nil {
		utils.Fatalf("Failed to read database iostats: %v", err)
	}
	fmt.Println(ioStats)
	return nil
}

func exportChain(ctx *cli.Context) error {
	if len(ctx.Args()) < 1 {
		utils.Fatalf("This command requires an argument.")
	}
	stack := makeFullNode(ctx)
	defer stack.Close()

	chain, _ := utils.MakeChain(ctx, stack)
	start := time.Now()

	var err error
	fp := ctx.Args().First()
	if len(ctx.Args()) < 3 {
		err = utils.ExportChain(chain, fp)
	} else {
		// This can be improved to allow for numbers larger than 9223372036854775807
		first, ferr := strconv.ParseInt(ctx.Args().Get(1), 10, 64)
		last, lerr := strconv.ParseInt(ctx.Args().Get(2), 10, 64)
		if ferr != nil || lerr != nil {
			utils.Fatalf("Export error in parsing parameters: block number not an integer\n")
		}
		if first < 0 || last < 0 {
			utils.Fatalf("Export error: block number must be greater than 0\n")
		}
		err = utils.ExportAppendChain(chain, fp, uint64(first), uint64(last))
	}

	if err != nil {
		utils.Fatalf("Export error: %v\n", err)
	}
	fmt.Printf("Export done in %v\n", time.Since(start))
	return nil
}

// importPreimages imports preimage data from the specified file.
func importPreimages(ctx *cli.Context) error {
	if len(ctx.Args()) < 1 {
		utils.Fatalf("This command requires an argument.")
	}
	stack := makeFullNode(ctx)
	defer stack.Close()

	db := utils.MakeChainDatabase(ctx, stack)
	start := time.Now()

	if err := utils.ImportPreimages(db, ctx.Args().First()); err != nil {
		utils.Fatalf("Import error: %v\n", err)
	}
	fmt.Printf("Import done in %v\n", time.Since(start))
	return nil
}

// exportPreimages dumps the preimage data to specified json file in streaming way.
func exportPreimages(ctx *cli.Context) error {
	if len(ctx.Args()) < 1 {
		utils.Fatalf("This command requires an argument.")
	}
	stack := makeFullNode(ctx)
	defer stack.Close()

	db := utils.MakeChainDatabase(ctx, stack)
	start := time.Now()

	if err := utils.ExportPreimages(db, ctx.Args().First()); err != nil {
		utils.Fatalf("Export error: %v\n", err)
	}
	fmt.Printf("Export done in %v\n", time.Since(start))
	return nil
}

func copyDb(ctx *cli.Context) error {
	// Ensure we have a source chain directory to copy
	if len(ctx.Args()) < 1 {
		utils.Fatalf("Source chaindata directory path argument missing")
	}
	if len(ctx.Args()) < 2 {
		utils.Fatalf("Source ancient chain directory path argument missing")
	}
	// Initialize a new chain for the running node to sync into
	stack := makeFullNode(ctx)
	defer stack.Close()

	chain, chainDb := utils.MakeChain(ctx, stack)
	syncMode := *utils.GlobalTextMarshaler(ctx, utils.SyncModeFlag.Name).(*downloader.SyncMode)

	var syncBloom *trie.SyncBloom
	if syncMode == downloader.FastSync {
		syncBloom = trie.NewSyncBloom(uint64(ctx.GlobalInt(utils.CacheFlag.Name)/2), chainDb)
	}
	dl := downloader.New(0, chainDb, syncBloom, new(event.TypeMux), chain, nil, nil)

	// Create a source peer to satisfy downloader requests from
	db, err := rawdb.NewLevelDBDatabaseWithFreezer(ctx.Args().First(), ctx.GlobalInt(utils.CacheFlag.Name)/2, 256, ctx.Args().Get(1), "")
	if err != nil {
		return err
	}
	hc, err := core.NewHeaderChain(db, chain.Config(), chain.Engine(), func() bool { return false })
	if err != nil {
		return err
	}
	peer := downloader.NewFakePeer("local", db, hc, dl)
	if err = dl.RegisterPeer("local", 63, peer); err != nil {
		return err
	}
	// Synchronise with the simulated peer
	start := time.Now()

	currentHeader := hc.CurrentHeader()
	if err = dl.Synchronise("local", currentHeader.Hash(), hc.GetTd(currentHeader.Hash(), currentHeader.Number.Uint64()), syncMode); err != nil {
		return err
	}
	for dl.Synchronising() {
		time.Sleep(10 * time.Millisecond)
	}
	fmt.Printf("Database copy done in %v\n", time.Since(start))

	// Compact the entire database to remove any sync overhead
	start = time.Now()
	fmt.Println("Compacting entire database...")
	if err = db.Compact(nil, nil); err != nil {
		utils.Fatalf("Compaction failed: %v", err)
	}
	fmt.Printf("Compaction done in %v.\n\n", time.Since(start))
	return nil
}

func removeDB(ctx *cli.Context) error {
	stack, config := makeConfigNode(ctx)

	// Remove the full node state database
	path := stack.ResolvePath("chaindata")
	if common.FileExist(path) {
		confirmAndRemoveDB(path, "full node state database")
	} else {
		log.Info("Full node state database missing", "path", path)
	}
	// Remove the full node ancient database
	path = config.Eth.DatabaseFreezer
	switch {
	case path == "":
		path = filepath.Join(stack.ResolvePath("chaindata"), "ancient")
	case !filepath.IsAbs(path):
		path = config.Node.ResolvePath(path)
	}
	if common.FileExist(path) {
		confirmAndRemoveDB(path, "full node ancient database")
	} else {
		log.Info("Full node ancient database missing", "path", path)
	}
	// Remove the light node database
	path = stack.ResolvePath("lightchaindata")
	if common.FileExist(path) {
		confirmAndRemoveDB(path, "light node database")
	} else {
		log.Info("Light node database missing", "path", path)
	}
	return nil
}

// confirmAndRemoveDB prompts the user for a last confirmation and removes the
// folder if accepted.
func confirmAndRemoveDB(database string, kind string) {
	confirm, err := console.Stdin.PromptConfirm(fmt.Sprintf("Remove %s (%s)?", kind, database))
	switch {
	case err != nil:
		utils.Fatalf("%v", err)
	case !confirm:
		log.Info("Database deletion skipped", "path", database)
	default:
		start := time.Now()
		filepath.Walk(database, func(path string, info os.FileInfo, err error) error {
			// If we're at the top level folder, recurse into
			if path == database {
				return nil
			}
			// Delete all the files, but not subfolders
			if !info.IsDir() {
				os.Remove(path)
				return nil
			}
			return filepath.SkipDir
		})
		log.Info("Database successfully deleted", "path", database, "elapsed", common.PrettyDuration(time.Since(start)))
	}
}

func dump(ctx *cli.Context) error {
	stack := makeFullNode(ctx)
	defer stack.Close()

	chain, chainDb := utils.MakeChain(ctx, stack)
	defer chainDb.Close()
	for _, arg := range ctx.Args() {
		var block *types.Block
		if hashish(arg) {
			block = chain.GetBlockByHash(common.HexToHash(arg))
		} else {
			num, _ := strconv.Atoi(arg)
			block = chain.GetBlockByNumber(uint64(num))
		}
		if block == nil {
			fmt.Println("{}")
			utils.Fatalf("block not found")
		} else {
			state, err := state.New(block.Root(), state.NewDatabase(chainDb), nil)
			if err != nil {
				utils.Fatalf("could not create new state: %v", err)
			}
			excludeCode := ctx.Bool(utils.ExcludeCodeFlag.Name)
			excludeStorage := ctx.Bool(utils.ExcludeStorageFlag.Name)
			includeMissing := ctx.Bool(utils.IncludeIncompletesFlag.Name)
			if ctx.Bool(utils.IterativeOutputFlag.Name) {
				state.IterativeDump(excludeCode, excludeStorage, !includeMissing, json.NewEncoder(os.Stdout))
			} else {
				if includeMissing {
					fmt.Printf("If you want to include accounts with missing preimages, you need iterative output, since" +
						" otherwise the accounts will overwrite each other in the resulting mapping.")
				}
				fmt.Printf("%v %s\n", includeMissing, state.Dump(excludeCode, excludeStorage, false))
			}
		}
	}
	return nil
}

func inspect(ctx *cli.Context) error {
	node, _ := makeConfigNode(ctx)
	defer node.Close()

	_, chainDb := utils.MakeChain(ctx, node)
	defer chainDb.Close()

	return rawdb.InspectDatabase(chainDb)
}

// hashish returns true for strings that look like hashes.
func hashish(x string) bool {
	_, err := strconv.Atoi(x)
	return err != nil
}<|MERGE_RESOLUTION|>--- conflicted
+++ resolved
@@ -158,15 +158,12 @@
 			utils.FakePoWFlag,
 			utils.RopstenFlag,
 			utils.RinkebyFlag,
-<<<<<<< HEAD
+			utils.GoerliFlag,
+			utils.LegacyTestnetFlag,
 			utils.ClassicFlag,
 			utils.MordorFlag,
 			utils.KottiFlag,
 			utils.MusicoinFlag,
-=======
-			utils.GoerliFlag,
-			utils.LegacyTestnetFlag,
->>>>>>> cbc4ac26
 		},
 		Category: "BLOCKCHAIN COMMANDS",
 		Description: `
