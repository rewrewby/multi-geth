// Copyright 2016 The go-ethereum Authors
// This file is part of go-ethereum.
//
// go-ethereum is free software: you can redistribute it and/or modify
// it under the terms of the GNU General Public License as published by
// the Free Software Foundation, either version 3 of the License, or
// (at your option) any later version.
//
// go-ethereum is distributed in the hope that it will be useful,
// but WITHOUT ANY WARRANTY; without even the implied warranty of
// MERCHANTABILITY or FITNESS FOR A PARTICULAR PURPOSE. See the
// GNU General Public License for more details.
//
// You should have received a copy of the GNU General Public License
// along with go-ethereum. If not, see <http://www.gnu.org/licenses/>.

package main

import (
	"fmt"
	"os"
	"os/signal"
	"path/filepath"
	"strings"
	"syscall"

	"github.com/ethereum/go-ethereum/cmd/utils"
	"github.com/ethereum/go-ethereum/console"
	"github.com/ethereum/go-ethereum/node"
	"github.com/ethereum/go-ethereum/rpc"
	"gopkg.in/urfave/cli.v1"
)

var (
	consoleFlags = []cli.Flag{utils.JSpathFlag, utils.ExecFlag, utils.PreloadJSFlag}

	consoleCommand = cli.Command{
		Action:   utils.MigrateFlags(localConsole),
		Name:     "console",
		Usage:    "Start an interactive JavaScript environment",
		Flags:    append(append(append(nodeFlags, rpcFlags...), consoleFlags...), whisperFlags...),
		Category: "CONSOLE COMMANDS",
		Description: `
The Geth console is an interactive shell for the JavaScript runtime environment
which exposes a node admin interface as well as the Ðapp JavaScript API.
See https://github.com/ethereum/go-ethereum/wiki/JavaScript-Console.`,
	}

	attachCommand = cli.Command{
		Action:    utils.MigrateFlags(remoteConsole),
		Name:      "attach",
		Usage:     "Start an interactive JavaScript environment (connect to node)",
		ArgsUsage: "[endpoint]",
		Flags:     append(consoleFlags, utils.DataDirFlag),
		Category:  "CONSOLE COMMANDS",
		Description: `
The Geth console is an interactive shell for the JavaScript runtime environment
which exposes a node admin interface as well as the Ðapp JavaScript API.
See https://github.com/ethereum/go-ethereum/wiki/JavaScript-Console.
This command allows to open a console on a running geth node.`,
	}

	javascriptCommand = cli.Command{
		Action:    utils.MigrateFlags(ephemeralConsole),
		Name:      "js",
		Usage:     "Execute the specified JavaScript files",
		ArgsUsage: "<jsfile> [jsfile...]",
		Flags:     append(nodeFlags, consoleFlags...),
		Category:  "CONSOLE COMMANDS",
		Description: `
The JavaScript VM exposes a node admin interface as well as the Ðapp
JavaScript API. See https://github.com/ethereum/go-ethereum/wiki/JavaScript-Console`,
	}
)

// localConsole starts a new geth node, attaching a JavaScript console to it at the
// same time.
func localConsole(ctx *cli.Context) error {
	// Create and start the node based on the CLI flags
	prepare(ctx)
	node := makeFullNode(ctx)
	startNode(ctx, node)
	defer node.Close()

	// Attach to the newly started node and start the JavaScript console
	client, err := node.Attach()
	if err != nil {
		utils.Fatalf("Failed to attach to the inproc geth: %v", err)
	}
	config := console.Config{
		DataDir: utils.MakeDataDir(ctx),
		DocRoot: ctx.GlobalString(utils.JSpathFlag.Name),
		Client:  client,
		Preload: utils.MakeConsolePreloads(ctx),
	}

	console, err := console.New(config)
	if err != nil {
		utils.Fatalf("Failed to start the JavaScript console: %v", err)
	}
	defer console.Stop(false)

	// If only a short execution was requested, evaluate and return
	if script := ctx.GlobalString(utils.ExecFlag.Name); script != "" {
		console.Evaluate(script)
		return nil
	}
	// Otherwise print the welcome screen and enter interactive mode
	console.Welcome()
	console.Interactive()

	return nil
}

// remoteConsole will connect to a remote geth instance, attaching a JavaScript
// console to it.
func remoteConsole(ctx *cli.Context) error {
	// Attach to a remotely running geth instance and start the JavaScript console
	endpoint := ctx.Args().First()
	if endpoint == "" {
		path := node.DefaultDataDir()
		if ctx.GlobalIsSet(utils.DataDirFlag.Name) {
			path = ctx.GlobalString(utils.DataDirFlag.Name)
		}
		if path != "" {
			if ctx.GlobalBool(utils.LegacyTestnetFlag.Name) || ctx.GlobalBool(utils.RopstenFlag.Name) {
				// Maintain compatibility with older Geth configurations storing the
				// Ropsten database in `testnet` instead of `ropsten`.
				legacyPath := filepath.Join(path, "testnet")
				if _, err := os.Stat(legacyPath); !os.IsNotExist(err) {
					path = legacyPath
				} else {
					path = filepath.Join(path, "ropsten")
				}
			} else if ctx.GlobalBool(utils.RinkebyFlag.Name) {
				path = filepath.Join(path, "rinkeby")
<<<<<<< HEAD
			} else if ctx.GlobalBool(utils.ClassicFlag.Name) {
				path = filepath.Join(path, "classic")
			} else if ctx.GlobalBool(utils.MordorFlag.Name) {
				path = filepath.Join(path, "mordor")
			} else if ctx.GlobalBool(utils.KottiFlag.Name) {
				path = filepath.Join(path, "kotti")
			} else if ctx.GlobalBool(utils.MusicoinFlag.Name) {
				path = filepath.Join(path, "musicoin")
=======
			} else if ctx.GlobalBool(utils.GoerliFlag.Name) {
				path = filepath.Join(path, "goerli")
>>>>>>> cbc4ac26
			}
		}
		endpoint = fmt.Sprintf("%s/geth.ipc", path)
	}
	client, err := dialRPC(endpoint)
	if err != nil {
		utils.Fatalf("Unable to attach to remote geth: %v", err)
	}
	config := console.Config{
		DataDir: utils.MakeDataDir(ctx),
		DocRoot: ctx.GlobalString(utils.JSpathFlag.Name),
		Client:  client,
		Preload: utils.MakeConsolePreloads(ctx),
	}

	console, err := console.New(config)
	if err != nil {
		utils.Fatalf("Failed to start the JavaScript console: %v", err)
	}
	defer console.Stop(false)

	if script := ctx.GlobalString(utils.ExecFlag.Name); script != "" {
		console.Evaluate(script)
		return nil
	}

	// Otherwise print the welcome screen and enter interactive mode
	console.Welcome()
	console.Interactive()

	return nil
}

// dialRPC returns a RPC client which connects to the given endpoint.
// The check for empty endpoint implements the defaulting logic
// for "geth attach" and "geth monitor" with no argument.
func dialRPC(endpoint string) (*rpc.Client, error) {
	if endpoint == "" {
		endpoint = node.DefaultIPCEndpoint(clientIdentifier)
	} else if strings.HasPrefix(endpoint, "rpc:") || strings.HasPrefix(endpoint, "ipc:") {
		// Backwards compatibility with geth < 1.5 which required
		// these prefixes.
		endpoint = endpoint[4:]
	}
	return rpc.Dial(endpoint)
}

// ephemeralConsole starts a new geth node, attaches an ephemeral JavaScript
// console to it, executes each of the files specified as arguments and tears
// everything down.
func ephemeralConsole(ctx *cli.Context) error {
	// Create and start the node based on the CLI flags
	node := makeFullNode(ctx)
	startNode(ctx, node)
	defer node.Close()

	// Attach to the newly started node and start the JavaScript console
	client, err := node.Attach()
	if err != nil {
		utils.Fatalf("Failed to attach to the inproc geth: %v", err)
	}
	config := console.Config{
		DataDir: utils.MakeDataDir(ctx),
		DocRoot: ctx.GlobalString(utils.JSpathFlag.Name),
		Client:  client,
		Preload: utils.MakeConsolePreloads(ctx),
	}

	console, err := console.New(config)
	if err != nil {
		utils.Fatalf("Failed to start the JavaScript console: %v", err)
	}
	defer console.Stop(false)

	// Evaluate each of the specified JavaScript files
	for _, file := range ctx.Args() {
		if err = console.Execute(file); err != nil {
			utils.Fatalf("Failed to execute %s: %v", file, err)
		}
	}
	// Wait for pending callbacks, but stop for Ctrl-C.
	abort := make(chan os.Signal, 1)
	signal.Notify(abort, syscall.SIGINT, syscall.SIGTERM)

	go func() {
		<-abort
		os.Exit(0)
	}()
	console.Stop(true)

	return nil
}<|MERGE_RESOLUTION|>--- conflicted
+++ resolved
@@ -134,7 +134,8 @@
 				}
 			} else if ctx.GlobalBool(utils.RinkebyFlag.Name) {
 				path = filepath.Join(path, "rinkeby")
-<<<<<<< HEAD
+			} else if ctx.GlobalBool(utils.GoerliFlag.Name) {
+				path = filepath.Join(path, "goerli")
 			} else if ctx.GlobalBool(utils.ClassicFlag.Name) {
 				path = filepath.Join(path, "classic")
 			} else if ctx.GlobalBool(utils.MordorFlag.Name) {
@@ -143,10 +144,6 @@
 				path = filepath.Join(path, "kotti")
 			} else if ctx.GlobalBool(utils.MusicoinFlag.Name) {
 				path = filepath.Join(path, "musicoin")
-=======
-			} else if ctx.GlobalBool(utils.GoerliFlag.Name) {
-				path = filepath.Join(path, "goerli")
->>>>>>> cbc4ac26
 			}
 		}
 		endpoint = fmt.Sprintf("%s/geth.ipc", path)
