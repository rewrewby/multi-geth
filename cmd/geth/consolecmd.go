--- conflicted
+++ resolved
@@ -136,7 +136,8 @@
 				path = filepath.Join(path, "rinkeby")
 			} else if ctx.GlobalBool(utils.GoerliFlag.Name) {
 				path = filepath.Join(path, "goerli")
-<<<<<<< HEAD
+			} else if ctx.GlobalBool(utils.YoloV1Flag.Name) {
+				path = filepath.Join(path, "yolo-v1")
 			} else if ctx.GlobalBool(utils.ClassicFlag.Name) {
 				path = filepath.Join(path, "classic")
 			} else if ctx.GlobalBool(utils.MordorFlag.Name) {
@@ -145,10 +146,6 @@
 				path = filepath.Join(path, "kotti")
 			} else if ctx.GlobalBool(utils.MusicoinFlag.Name) {
 				path = filepath.Join(path, "musicoin")
-=======
-			} else if ctx.GlobalBool(utils.YoloV1Flag.Name) {
-				path = filepath.Join(path, "yolo-v1")
->>>>>>> 0f77f34b
 			}
 		}
 		endpoint = fmt.Sprintf("%s/geth.ipc", path)
